
# Loads the openstudio standards dataset.
#
# @return [Hash] a hash of standards data
def load_openstudio_standards_json()

  standards_files = []
  standards_files << 'OpenStudio_Standards_boilers.json'
  standards_files << 'OpenStudio_Standards_chillers.json'
  standards_files << 'OpenStudio_Standards_climate_zone_sets.json'
  standards_files << 'OpenStudio_Standards_climate_zones.json'
  standards_files << 'OpenStudio_Standards_construction_properties.json'
  standards_files << 'OpenStudio_Standards_construction_sets.json'
  standards_files << 'OpenStudio_Standards_constructions.json'
  standards_files << 'OpenStudio_Standards_curve_bicubics.json'
  standards_files << 'OpenStudio_Standards_curve_biquadratics.json'
  standards_files << 'OpenStudio_Standards_curve_cubics.json'
  standards_files << 'OpenStudio_Standards_curve_quadratics.json'
  standards_files << 'OpenStudio_Standards_ground_temperatures.json'
  standards_files << 'OpenStudio_Standards_heat_pumps_heating.json'
  standards_files << 'OpenStudio_Standards_heat_pumps.json'
  standards_files << 'OpenStudio_Standards_materials.json'
  standards_files << 'OpenStudio_Standards_motors.json'
  standards_files << 'OpenStudio_Standards_prototype_inputs.json'
  standards_files << 'OpenStudio_Standards_schedules.json'
  standards_files << 'OpenStudio_Standards_space_types.json'
  standards_files << 'OpenStudio_Standards_templates.json'
  standards_files << 'OpenStudio_Standards_unitary_acs.json'
#    standards_files << 'OpenStudio_Standards_unitary_hps.json'

  # Combine the data from the JSON files into a single hash
  top_dir = File.expand_path( '../../..',File.dirname(__FILE__))
  standards_data_dir = "#{top_dir}/data/standards"
  standards_data = {}
  standards_files.sort.each do |standards_file|
    temp = File.open("#{standards_data_dir}/#{standards_file}", 'r:UTF-8')
    file_hash = JSON.load(temp)
    standards_data = standards_data.merge(file_hash)
  end

  # Check that standards data was loaded
  if standards_data.keys.size == 0
    OpenStudio::logFree(OpenStudio::Error, "OpenStudio Standards JSON data was not loaded correctly.")
  end
  
  return standards_data
  
end

# open the class to add methods to apply HVAC efficiency standards
class OpenStudio::Model::Model

  # Load the helper libraries for getting the autosized
  # values for each type of model object.
  require_relative 'Standards.AirTerminalSingleDuctParallelPIUReheat'
  require_relative 'Standards.BuildingStory'
  require_relative 'Standards.Fan'
  require_relative 'Standards.FanConstantVolume'
  require_relative 'Standards.FanVariableVolume'
  require_relative 'Standards.FanOnOff'
  require_relative 'Standards.FanZoneExhaust'
  require_relative 'Standards.ChillerElectricEIR'
  require_relative 'Standards.CoilCoolingDXTwoSpeed'
  require_relative 'Standards.CoilCoolingDXSingleSpeed'
  require_relative 'Standards.CoilHeatingDXSingleSpeed'
  require_relative 'Standards.BoilerHotWater'
  require_relative 'Standards.AirLoopHVAC'
  require_relative 'Standards.WaterHeaterMixed'
  require_relative 'Standards.Space'
  require_relative 'Standards.Construction'
  require_relative 'Standards.ThermalZone'
  require_relative 'Standards.Surface'
  require_relative 'Standards.SubSurface'
<<<<<<< HEAD
  require_relative 'Standards.ScheduleRuleset'
  require_relative 'Standards.ScheduleConstant'
  require_relative 'Standards.SpaceType'
  require_relative 'Standards.PlanarSurface'
  require_relative 'Standards.PlantLoop'
  require_relative 'Standards.Pump'
  require_relative 'Standards.PumpConstantSpeed'
  require_relative 'Standards.PumpVariableSpeed'
  require_relative 'Standards.AirTerminalSingleDuctVAVReheat'

  # Creates a Performance Rating Method (aka Appendix G aka LEED) baseline building model
  # based on the inputs currently in the model.  
  # the current model with this model.
  #
  # @note Per 90.1, the Performance Rating Method "does NOT offer an alternative
  # compliance path for minimum standard compliance."  This means you can't use
  # this method for code compliance to get a permit.
  # @param building_type [String] the building type
  # @param building_vintage [String] the building vintage.  Valid choices are 90.1-2004, 90.1-2007, 90.1-2010, 90.1-2013.
  # @param climate_zone [String] the climate zone
  # @param sizing_run_dir [String] the directory where the sizing runs will be performed
  # @param debug [Boolean] If true, will report out more detailed debugging output
  # @return [Bool] returns true if successful, false if not
  def create_performance_rating_method_baseline_building(building_type, building_vintage, climate_zone, sizing_run_dir = Dir.pwd, debug = false)

    lookup_building_type = self.get_lookup_name(building_type)

    self.getBuilding.setName("#{building_vintage}-#{building_type}-#{climate_zone} PRM baseline created: #{Time.new}")

    # Assign building stories to spaces in the building
    # where stories are not yet assigned.
    self.assign_spaces_to_stories
    
    # Modify the internal loads in each space type, 
    # keeping user-defined schedules.
    OpenStudio::logFree(OpenStudio::Info, 'openstudio.standards.Model', "Changing Lighting and Ventilation Rates")
    self.getSpaceTypes.sort.each do |space_type|
      space_type.set_internal_loads(building_vintage, false, true, false, false, true, false) 
    end

    # Modify some of the construction types as necessary
    self.apply_performance_rating_method_construction_types(building_vintage)
    
    # Set the construction properties of all the surfaces in the model
    self.apply_standard_constructions(building_vintage, climate_zone)
    
    # Get the groups of zones that define the
    # baseline HVAC systems for later use.
    # This must be done before removing the HVAC systems
    # because it requires knowledge of proposed HVAC fuels.
    sys_groups = self.performance_rating_method_baseline_system_groups(building_vintage)    
    
    # Remove all HVAC from model
    BTAP::Resources::HVAC.clear_all_hvac_from_model(self)
    
    # Add ideal loads to every zone and run
    # a sizing run to determine heating/cooling loads,
    # which will impact which zones go onto secondary
    # HVAC systems.
    self.getThermalZones.each do |zone|
      ideal_loads = OpenStudio::Model::ZoneHVACIdealLoadsAirSystem.new(self)
      ideal_loads.addToThermalZone(zone)
    end
    # Run sizing run
    if self.runSizingRun("#{sizing_run_dir}/SizingRunIdeal") == false
      return false
    end
    # Remove ideal loads
    self.getZoneHVACIdealLoadsAirSystems.each do |ideal_loads|
      ideal_loads.remove
    end

    # Determine the baseline HVAC system type for each of
    # the groups of zones and add that system type.
    sys_groups.each do |sys_group|

      # Determine the primary baseline system type
      system_type = performance_rating_method_baseline_system_type(building_vintage,
                                                                climate_zone,
                                                                sys_group['type'], 
                                                                sys_group['fuel'],
                                                                sys_group['area_ft2'],
                                                                sys_group['stories'])
                                                                
      OpenStudio::logFree(OpenStudio::Info, 'openstudio.standards.Model', "System type is #{system_type} for #{sys_group['zones'].size} zones.")
      sys_group['zones'].each do |zone|
        OpenStudio::logFree(OpenStudio::Debug, 'openstudio.standards.Model', "---#{zone.name}")
      end
      
      # Add the system type for these zones
      self.add_performance_rating_method_baseline_system(building_vintage, system_type, sys_group['zones'])
    
    end
  
    # Apply the minimum damper positions
    self.getAirLoopHVACs.sort.each do |air_loop|
      air_loop.set_minimum_vav_damper_positions(building_vintage)
    end

    # Apply the baseline system temperatures
    self.getPlantLoops.sort.each do |plant_loop|
      plant_loop.apply_performance_rating_method_baseline_temperatures(building_vintage)
    end
    
    # Run sizing run with the HVAC equipment
    if self.runSizingRun("#{sizing_run_dir}/SizingRun1") == false
      return false
    end    

    # If there are any multizone systems, set damper positions
    # and perform a second sizing run
    has_multizone_systems = false
    self.getAirLoopHVACs.sort.each do |air_loop|
      if air_loop.is_multizone_vav_system
        self.apply_multizone_vav_outdoor_air_sizing(building_vintage)
        if self.runSizingRun("#{sizing_run_dir}/SizingRun2") == false
          return false
        end
        break
      end
    end

    # Set the baseline fan power for all airloops
    self.getAirLoopHVACs.sort.each do |air_loop|
      air_loop.set_performance_rating_method_baseline_fan_power(building_vintage)
    end
    
    # Set the baseline pumping power for all plant loops
    # Set the baseline pump control type for all plant loops
    # Set the baseline number of boilers
    self.getPlantLoops.sort.each do |plant_loop|
      plant_loop.apply_performance_rating_method_baseline_pump_power(building_vintage)
      plant_loop.apply_performance_rating_method_baseline_pumping_type(building_vintage)
      plant_loop.apply_performance_rating_method_number_of_boilers(building_vintage)
      plant_loop.apply_performance_rating_method_number_of_chillers(building_vintage)
    end

    # Run sizing run with the new chillers and boilers to determine capacities
    if self.runSizingRun("#{sizing_run_dir}/SizingRun3") == false
      return false
    end
    
    # Apply the HVAC efficiency standard
    self.applyHVACEfficiencyStandard(building_vintage, climate_zone)  
    
    # Add daylighting controls to each space
    self.getSpaces.sort.each do |space|
      added = space.addDaylightingControls(building_vintage, false, false)
    end

    # Delete all the unused curves
    self.getCurves.sort.each do |curve|
      if curve.parent.empty?
        #OpenStudio::logFree(OpenStudio::Info, 'openstudio.standards.Model', "#{curve.name} is unused; it will be removed.")
        curve.remove
      end
    end
    
    model_status = 'final'
    self.save(OpenStudio::Path.new("#{sizing_run_dir}/#{model_status}.osm"), true)

    # Translate to IDF and save for debugging
    forward_translator = OpenStudio::EnergyPlus::ForwardTranslator.new
    idf = forward_translator.translateModel(self)
    idf_path = OpenStudio::Path.new("#{sizing_run_dir}/#{model_status}.idf")  
    idf.save(idf_path,true)    

    return true

  end  

  # Determine the residential and nonresidential floor areas
  # based on the space type properties for each space.
  # For spaces with no space type, assume nonresidential.
  #
  # @return [Hash] keys are 'residential' and 'nonresidential', units are m^2
  def residential_and_nonresidential_floor_areas(standard)

    res_area_m2 = 0
    nonres_area_m2 = 0
    self.getSpaces.each do |space|
      if space.is_residential(standard)
        res_area_m2 += space.floorArea
      else
        nonres_area_m2 += space.floorArea
      end
    end
      
    return {'residential' => res_area_m2, 'nonresidential' => nonres_area_m2}
  
  end

  # Determine the number of residential and nonresidential stories.
  # If a story has both types, add it to both counts.
  #
  # @return [Hash] keys are 'residential' and 'nonresidential'
  def residential_and_nonresidential_story_counts(standard)
    
    res_stories = 0
    nonres_stories = 0
    self.getBuildingStorys.each do |story|
      has_res = false
      has_nonres = false
      story.spaces.each do |space|
        if space.is_residential(standard)
          has_res = true
        else
          has_nonres = true
        end
      end
      res_stories += 1 if has_res
      nonres_stories += 1 if has_nonres
      if has_res && has_nonres
        OpenStudio::logFree(OpenStudio::Info, 'openstudio.standards.Model', "Story #{story.name} is mixed use (residential and nonresidential).")
      end
    end

    return {'residential' => res_stories, 'nonresidential' => nonres_stories} 

  end  
  
  # Determine the dominant and exceptional areas of the
  # building based on fuel types and occupancy types.
  #
  # @param standard [String] the standard.  Valid choices are 90.1-2004, 90.1-2007, 90.1-2010, 90.1-2013.
  # @return [Array<Hash>] an array of hashes of area information,
  # with keys area_ft2, type, fuel, and zones (an array of zones)
  def performance_rating_method_baseline_system_groups(standard)
  
    # Get the residential and nonresidential
    # fossil and electric zones and their areas
    res_fossil = {'area_ft2'=>0, 'type'=>'residential', 'fuel'=>'fossil', 'zones'=>[]}
    res_elec = {'area_ft2'=>0, 'type'=>'residential', 'fuel'=>'electric', 'zones'=>[]}
    nonres_fossil = {'area_ft2'=>0, 'type'=>'nonresidential', 'fuel'=>'fossil', 'zones'=>[]}
    nonres_elec = {'area_ft2'=>0, 'type'=>'nonresidential', 'fuel'=>'electric', 'zones'=>[]}
    [res_fossil, res_elec, nonres_fossil, nonres_elec].each do |data|
      # If the zone meets the criteria, add it
      self.getThermalZones.each do |zone|
        area_m2 = zone.floorArea
        area_ft2 = OpenStudio.convert(area_m2, 'm^2', 'ft^2').get
        # Residential Fossil
        if data['type'] == 'residential' && data['fuel'] == 'fossil'
          if zone.is_residential(standard) && zone.is_fossil_hybrid_or_purchased_heat
            data['area_ft2'] += area_ft2
            data['zones'] << zone
          end
        # Residential Electric
        elsif data['type'] == 'residential' && data['fuel'] == 'electric'
          if zone.is_residential(standard) && !zone.is_fossil_hybrid_or_purchased_heat
            data['area_ft2'] += area_ft2
            data['zones'] << zone
          end
        # Nonresidential Fossil
        elsif data['type'] == 'nonresidential' && data['fuel'] == 'fossil'
          if !zone.is_residential(standard) && zone.is_fossil_hybrid_or_purchased_heat
            data['area_ft2'] += area_ft2
            data['zones'] << zone
          end
        # Nonresidential Electric
        elsif data['type'] == 'nonresidential' && data['fuel'] == 'electric'
          if !zone.is_residential(standard) && !zone.is_fossil_hybrid_or_purchased_heat
            data['area_ft2'] += area_ft2
            data['zones'] << zone
          end
        end
      end
    end
      
    # Determine the number of stories of each type
    stories = self.residential_and_nonresidential_story_counts(standard)
    res_stories = stories['residential']
    nonres_stories = stories['nonresidential']       

    res_fossil['stories'] = res_stories
    res_elec['stories'] = res_stories
    nonres_fossil['stories'] = nonres_stories
    nonres_elec['stories'] = nonres_stories
     
    # Determine the dominant area type.
    # In the event of a tie, choose nonresidential.
    dom_type = nil
    if res_fossil['area_ft2'] + res_elec['area_ft2'] > nonres_fossil['area_ft2'] + nonres_elec['area_ft2']
      dom_type = 'residential'
    else
      dom_type = 'nonresidential'
    end
  
    # Determine the dominant fuel type
    # in the dominant area type.
    # In the event of a tie, choose fossil.
    dom_fuel = nil
    if dom_type == 'residential'
      if res_elec['area_ft2'] > res_fossil['area_ft2']
        dom_fuel = 'electric'
      else
        dom_fuel = 'fossil'
      end
    elsif dom_type == 'nonresidential'
      if nonres_elec['area_ft2'] > nonres_fossil['area_ft2']
        dom_fuel = 'electric'
      else
        dom_fuel = 'fossil'
      end
    end
    
    # Categorize the hashes
    dom_type_dom_fuel = nil
    dom_type_sec_fuel = nil
    sec_type_dom_fuel = nil
    sec_type_sec_fuel = nil
    [res_fossil, res_elec, nonres_fossil, nonres_elec].each do |data|
      if data['type'] == dom_type && data['fuel'] == dom_fuel
        dom_type_dom_fuel = data
      elsif data['type'] == dom_type && data['fuel'] != dom_fuel
        dom_type_sec_fuel = data
      elsif data['type'] != dom_type && data['fuel'] == dom_fuel
        sec_type_dom_fuel = data    
      elsif data['type'] != dom_type && data['fuel'] != dom_fuel
        sec_type_sec_fuel = data
      end
    end
    
    # Define the minimum area for the 
    # exception that allows a different
    # system type in part of the building.
    # This is common across different versions
    # of 90.1
    exception_min_area_ft2 = nil
    case standard
    when '90.1-2004', '90.1-2007', '90.1-2010', '90.1-2013'
      exception_min_area_ft2 = 20000
    end    

    # There are four possible categories of data
    # dom is the dominant zones, or zones that don't fall into an exception
    # exc_fuel is any group of zones that meet the fuel type exception
    # exc_occ is any group of zones that meet the occ type exception
    # exc_fuel_occ is any group of zones that meet both the fuel and occ typ exceptions
    dom = dom_type_dom_fuel
    exc_fuel = nil
    exc_occ = nil
    exc_fuel_occ = nil
    # Exception for fuel type
    if dom_type_sec_fuel['area_ft2'] > exception_min_area_ft2
      exc_fuel = dom_type_sec_fuel
    else
      dom['area_ft2'] += dom_type_sec_fuel['area_ft2']
      dom['zones'] += dom_type_sec_fuel['zones']
    end
    # Exception for occupancy type
    if sec_type_dom_fuel['area_ft2'] > exception_min_area_ft2
      exc_fuel = sec_type_dom_fuel
    else
      dom['area_ft2'] += sec_type_dom_fuel['area_ft2']
      dom['zones'] += sec_type_dom_fuel['zones']
    end    
    # Exception for fuel type and occupancy type
    if sec_type_sec_fuel['area_ft2'] > exception_min_area_ft2
      exc_fuel = sec_type_sec_fuel
    else
      dom['area_ft2'] += sec_type_sec_fuel['area_ft2']
      dom['zones'] += sec_type_sec_fuel['zones']
    end     

    # Put all the non-nil groups into an array. 
    # A group will be nil if the exception was not triggered.
    sys_groups = []
    [dom, exc_fuel, exc_occ, exc_fuel_occ].each do |data|
      next if data.nil?
      sys_groups << data
    end
    
    return sys_groups
  
  end
  
  # Determine the baseline system type given the
  # inputs.  Logic is different for different standards.
  #
  # @param standard [String] Valid choices are 90.1-2004,
  # 90.1-2007, 90.1-2010, 90.1-2013
  # @param area_type [String] Valid choices are residential,
  # nonresidential, and heatedonly
  # @param heating_fuel_type [String] Valid choices are
  # electric and fossil
  # @param area_ft2 [Double] Area in ft^2
  # @param num_stories [Integer] Number of stories
  # @return [String] The system type.  Possibilities are
  # PTHP, PTAC, PSZ_AC, PSZ_HP, PVAV_Reheat, PVAV_PFP_Boxes, 
  # VAV_Reheat, VAV_PFP_Boxes, Gas_Furnace, Electric_Furnace
  # @todo add 90.1-2013 systems 11-13
  def performance_rating_method_baseline_system_type(standard, climate_zone, area_type, heating_fuel_type, area_ft2, num_stories)
  
    system_type = nil
  
    case standard
    when '90.1-2004', '90.1-2007', '90.1-2010' 
      # Set the limit differently for
      # different codes
      limit_ft2 = 25000
      limit_ft2 = 75000 if standard == '90.1-2004'

      case area_type
      when 'residential'
        if heating_fuel_type == 'electric'
          system_type = 'PTHP' # sys 2
        else
          system_type = 'PTAC' # sys 1
        end
      when 'nonresidential'
        # nonresidential and 3 floors or less and <75,000 ft2
        if num_stories <= 3 && area_ft2 < limit_ft2
          if heating_fuel_type == 'electric'
            system_type = 'PSZ_HP' # sys 4
          else
            system_type = 'PSZ_AC' # sys 3
          end
        # nonresidential and 4 or 5 floors or 5 floors or less and 75,000 ft2 to 150,000 ft2
        elsif ( ((num_stories == 4 || num_stories == 5) && area_ft2 < limit_ft2) || (num_stories <= 5 && (area_ft2 >= limit_ft2 && area_ft2 <= 150000)) )
          if heating_fuel_type == 'electric'
            system_type = 'PVAV_PFP_Boxes' # sys 6
          else
            system_type = 'PVAV_Reheat' # sys 5
          end
        # nonresidential and more than 5 floors or >150,000 ft2
        elsif (num_stories >= 5 || area_ft2 > 150000)
          if heating_fuel_type == 'electric'
            system_type = 'VAV_PFP_Boxes' # sys 8
          else
            system_type = 'VAV_Reheat' # sys 7
          end
        end
      when 'heatedonly'
        if heating_fuel_type == 'electric'
          sys_num = 'Electric_Furnace' # sys 9
        else
          sys_num = 'Gas_Furnace' # sys 10
        end
      end
      
    when '90.1-2013'
    
      limit_ft2 = 25000
    
      # Fuel type is determined based on climate zone
      # for 90.1-2013
      case climate_zone
      when 'ASHRAE 169-2006-1A',
            'ASHRAE 169-2006-2A',
            'ASHRAE 169-2006-3A'
        heating_fuel_type = 'electric'
      else
        heating_fuel_type = 'electric'
      end
      OpenStudio::logFree(OpenStudio::Info, 'openstudio.standards.Model', "Heating fuel is #{heating_fuel_type} for 90.1-2013, climate zone #{climate_zone}.  This is independent of the heating fuel type in the proposed building.")
    
      case area_type
      when 'residential'
        if heating_fuel_type == 'electric'
          system_type = 'PTHP' # sys 2
        else
          system_type = 'PTAC' # sys 1
        end
      when 'nonresidential'
        # nonresidential and 3 floors or less and <75,000 ft2
        if num_stories <= 3 && area_ft2 < limit_ft2
          if heating_fuel_type == 'electric'
            system_type = 'PSZ_HP' # sys 4
          else
            system_type = 'PSZ_AC' # sys 3
          end
        # nonresidential and 4 or 5 floors or 5 floors or less and 75,000 ft2 to 150,000 ft2
        elsif ( ((num_stories == 4 || num_stories == 5) && area_ft2 < limit_ft2) || (num_stories <= 5 && (area_ft2 >= limit_ft2 && area_ft2 <= 150000)) )
          if heating_fuel_type == 'electric'
            system_type = 'PVAV_PFP_Boxes' # sys 6
          else
            system_type = 'PVAV_Reheat' # sys 5
          end
        # nonresidential and more than 5 floors or >150,000 ft2
        elsif (num_stories >= 5 || area_ft2 > 150000)
          if heating_fuel_type == 'electric'
            system_type = 'VAV_PFP_Boxes' # sys 8
          else
            system_type = 'VAV_Reheat' # sys 7
          end
        end
      when 'heatedonly'
        if heating_fuel_type == 'electric'
          sys_num = 'Electric_Furnace' # sys 9
        else
          sys_num = 'Gas_Furnace' # sys 10
        end
      end

    end

    OpenStudio::logFree(OpenStudio::Info, 'openstudio.standards.Model', "System type is #{system_type} for #{standard}, #{area_type}, #{heating_fuel_type}, #{area_ft2.round} ft^2, #{num_stories} stories.")
  
    return system_type
    
  end
  
  # Add the specified baseline system type to the
  # specified zons based on the specified standard.
  # For some multi-zone system types, the standards require
  # identifying zones whose loads or schedules
  # are outliers and putting these systems on separate
  # single-zone systems.  This method does that.
  #
  # @param standard [String] Valid choices are 90.1-2004,
  # 90.1-2007, 90.1-2010, 90.1-2013
  # @param area_type [String] Valid choices are residential,
  # nonresidential, and heatedonly
  # @param heating_fuel_type [String] Valid choices are
  # electric and fossil
  # @param area_ft2 [Double] Area in ft^2
  # @param num_stories [Integer] Number of stories
  # @param system_type [String] The system type.  Valid choices are
  # PTHP, PTAC, PSZ_AC, PSZ_HP, PVAV_Reheat, PVAV_PFP_Boxes, 
  # VAV_Reheat, VAV_PFP_Boxes, Gas_Furnace, Electric_Furnace,
  # which are also returned by the method
  # OpenStudio::Model::Model.performance_rating_method_baseline_system_type.
  # @todo add 90.1-2013 systems 11-13    
  def add_performance_rating_method_baseline_system(standard, system_type, zones)
  
    case standard
    when '90.1-2004', '90.1-2007', '90.1-2010', '90.1-2013'
     
      case system_type
      when 'PTAC'
      
        # Retrieve the existing hot water loop
        # or add a new one if necessary.
        hot_water_loop = nil
        if self.getPlantLoopByName('Hot Water Loop').is_initialized
          hot_water_loop = self.getPlantLoopByName('Hot Water Loop').get
        else
          hot_water_loop = self.add_hw_loop('NaturalGas')
        end      
      
        # Add a hot water PTAC to each zone
        self.add_ptac(standard,
                      nil,
                      hot_water_loop,
                      zones,
                      'ConstantVolume',
                      'Water',
                      'NaturalGas',
                      'Single Speed DX AC')
 
      when 'PTHP'
      
        # Add an air-source packaged terminal
        # heat pump with electric supplemental heat
        # to each zone.
        self.add_pthp(standard, 
                nil,
                zones,
                'ConstantVolume')

      when 'PSZ_AC'
      
        # Add a gas-fired PSZ-AC to each zone
        self.add_psz_ac(standard, 
                        nil, 
                        nil, 
                        nil,
                        zones,
                        nil,
                        nil,
                        'DrawThrough', 
                        'ConstantVolume',
                        'NaturalGas',
                        'NaturalGas',
                        'Single Speed DX AC',
                        building_type=nil)      
      
      when 'PSZ_HP'

        # Add an air-source packaged single zone
        # heat pump with electric supplemental heat
        # to each zone.
        self.add_psz_ac(standard, 
                      'PSZ-HP', 
                      nil, 
                      nil,
                      zones,
                      nil,
                      nil,
                      'DrawThrough', 
                      'ConstantVolume',
                      'Single Speed Heat Pump',
                      'Electric',
                      'Single Speed Heat Pump',
                      building_type=nil)       
      
      when 'PVAV_Reheat'
      
        # Retrieve the existing hot water loop
        # or add a new one if necessary.
        hot_water_loop = nil
        if self.getPlantLoopByName('Hot Water Loop').is_initialized
          hot_water_loop = self.getPlantLoopByName('Hot Water Loop').get
        else
          hot_water_loop = self.add_hw_loop('NaturalGas')
        end
        
        # Group zones by story
        story_zone_lists = self.group_zones_by_story(zones)
        
        # For the array of zones on each story,
        # separate the primary zones from the secondary zones.
        # Add the baseline system type to the primary zones
        # and add the suplemental system type to the secondary zones.
        story_zone_lists.each do |zones|
        
          # Differentiate primary and secondary zones
          pri_sec_zone_lists = self.differentiate_primary_secondary_thermal_zones(zones)
          pri_zones = pri_sec_zone_lists['primary']
          sec_zones = pri_sec_zone_lists['secondary']
          
          # Add an VAV for the primary zones
          story_name = zones[0].spaces[0].buildingStory.get.name.get
          self.add_pvav(standard, 
              nil, 
              pri_zones, 
              nil,
              nil,
              hot_water_loop)
          
          # Add a PSZ_AC for each secondary zone
          self.add_performance_rating_method_baseline_system(standard, 'PSZ_AC', sec_zones)

        end      
      
      when 'PVAV_PFP_Boxes'

      
      
      
      when 'VAV_Reheat'
      
        # Retrieve the existing hot water loop
        # or add a new one if necessary.
        hot_water_loop = nil
        if self.getPlantLoopByName('Hot Water Loop').is_initialized
          hot_water_loop = self.getPlantLoopByName('Hot Water Loop').get
        else
          hot_water_loop = self.add_hw_loop('NaturalGas')
        end

        # Retrieve the existing chilled water loop
        # or add a new one if necessary.
        chilled_water_loop = nil
        if self.getPlantLoopByName('Chilled Water Loop').is_initialized
          chilled_water_loop = self.getPlantLoopByName('Chilled Water Loop').get
        else
          condenser_water_loop = self.add_cw_loop()
          chilled_water_loop = self.add_chw_loop(standard,
                                                'const_pri_var_sec',
                                                'WaterCooled',
                                                nil,
                                                'Rotary Screw',
                                                175.0,
                                                condenser_water_loop)
        end
        
        # Group zones by story
        story_zone_lists = self.group_zones_by_story(zones)
        
        # For the array of zones on each story,
        # separate the primary zones from the secondary zones.
        # Add the baseline system type to the primary zones
        # and add the suplemental system type to the secondary zones.
        story_zone_lists.each do |zones|
        
          # Differentiate primary and secondary zones
          pri_sec_zone_lists = self.differentiate_primary_secondary_thermal_zones(zones)
          pri_zones = pri_sec_zone_lists['primary']
          sec_zones = pri_sec_zone_lists['secondary']
          
          # Add an VAV for the primary zones
          story_name = zones[0].spaces[0].buildingStory.get.name.get
          self.add_vav_reheat(standard, 
                      nil, 
                      hot_water_loop, 
                      chilled_water_loop,
                      pri_zones,
                      nil,
                      nil,
                      0.62,
                      0.9,
                      OpenStudio.convert(4.0, 'inH_{2}O', 'Pa').get)
          
          # Add a PSZ_AC for each secondary zone
          self.add_performance_rating_method_baseline_system(standard, 'PSZ_AC', sec_zones)

        end
    
      when 'VAV_PFP_Boxes'
      
        # Retrieve the existing chilled water loop
        # or add a new one if necessary.
        chilled_water_loop = nil
        if self.getPlantLoopByName('Chilled Water Loop').is_initialized
          chilled_water_loop = self.getPlantLoopByName('Chilled Water Loop').get
        else
          condenser_water_loop = self.add_cw_loop()
          chilled_water_loop = self.add_chw_loop(standard,
                                                'const_pri_var_sec',
                                                'WaterCooled',
                                                nil,
                                                'Rotary Screw',
                                                175.0,
                                                condenser_water_loop)
        end
        
        # Group zones by story
        story_zone_lists = self.group_zones_by_story(zones)
        
        # For the array of zones on each story,
        # separate the primary zones from the secondary zones.
        # Add the baseline system type to the primary zones
        # and add the suplemental system type to the secondary zones.
        story_zone_lists.each do |zones|
        
          # Differentiate primary and secondary zones
          pri_sec_zone_lists = self.differentiate_primary_secondary_thermal_zones(zones)
          pri_zones = pri_sec_zone_lists['primary']
          sec_zones = pri_sec_zone_lists['secondary']
          
          # Add an VAV for the primary zones
          story_name = zones[0].spaces[0].buildingStory.get.name.get
          self.add_vav_pfp_boxes(standard, 
                                nil, 
                                chilled_water_loop,
                                pri_zones,
                                nil,
                                nil,
                                0.62,
                                0.9,
                                OpenStudio.convert(4.0, 'inH_{2}O', 'Pa').get)
          
          # Add a PSZ_HP for each secondary zone
          self.add_performance_rating_method_baseline_system(standard, 'PSZ_HP', sec_zones)

        end      

      when 'Gas_Furnace'
      
      when 'Electric_Furnace'
      
      else
      
        OpenStudio::logFree(OpenStudio::Error, 'openstudio.standards.Model', "System type #{system_type} is not a valid choice, nothing will be added to the model.")

      end
    
    end

  end
  
  # Determine which of the zones
  # should be served by the primary HVAC system.
  # First, eliminate zones that differ by more
  # than 40 full load hours per week.  In this case,
  # lighting schedule is used as the proxy for operation
  # instead of occupancy to avoid accidentally removing
  # transition spaces.  Second, eliminate zones whose
  # heating or cooling loads differ from the 
  # area-weighted average of all other zones
  # on the system by more than 10 Btu/hr*ft^2.
  #
  # @todo Improve load-based exception algorithm.
  # Current algorithm is faithful to 90.1, but can
  # lead to nonsensical results in some cases.
  # @return [Hash] A hash of two arrays of ThermalZones,
  # where the keys are 'primary' and 'secondary'
  def differentiate_primary_secondary_thermal_zones(zones)
    
    # Determine the operational hours (proxy is annual
    # full load lighting hours) for all zones
    zone_data_1 = []
    zones.each do |zone|    
      data = {}
      data['zone'] = zone
      # Get the area
      area_ft2 = OpenStudio.convert(zone.floorArea, 'm^2', 'ft^2').get
      data['area_ft2'] = area_ft2      
      #OpenStudio::logFree(OpenStudio::Info, "openstudio.Standards.BuildingStory", "#{zone.name}")
      zone.spaces.each do |space|
        #OpenStudio::logFree(OpenStudio::Info, "openstudio.Standards.BuildingStory", "***#{space.name}")
        # Get all lights from either the space
        # or the space type.
        all_lights = []
        all_lights += space.lights
        if space.spaceType.is_initialized
          all_lights += space.spaceType.get.lights
        end
        # Base the annual operational hours
        # on the first lights schedule with hours
        # greater than zero.
        ann_op_hrs = 0
        all_lights.sort.each do |lights|
          #OpenStudio::logFree(OpenStudio::Info, "openstudio.Standards.BuildingStory", "******#{lights.name}")
          # Get the fractional lighting schedule
          lights_sch = lights.schedule
          full_load_hrs = 0.0
          # Skip lights with no schedule
          next if lights_sch.empty?
          lights_sch = lights_sch.get
          if lights_sch.to_ScheduleRuleset.is_initialized 
            lights_sch = lights_sch.to_ScheduleRuleset.get
            full_load_hrs = lights_sch.annual_equivalent_full_load_hrs
            if full_load_hrs > 0
              ann_op_hrs = full_load_hrs
              break # Stop after the first schedule with more than 0 hrs
            end
          elsif lights_sch.to_ScheduleConstant.is_initialized
            lights_sch = lights_sch.to_ScheduleConstant.get
            full_load_hrs = lights_sch.annual_equivalent_full_load_hrs
            if full_load_hrs > 0
              ann_op_hrs = full_load_hrs
              break # Stop after the first schedule with more than 0 hrs
            end
          end
        end
        wk_op_hrs = ann_op_hrs / 52.0
        data['wk_op_hrs'] = wk_op_hrs
        #OpenStudio::logFree(OpenStudio::Info, "openstudio.Standards.BuildingStory", "******wk_op_hrs = #{wk_op_hrs.round}")

      end
      
      zone_data_1 << data

    end        

    # Filter out any zones that operate differently by more
    # than 40hrs/wk.  This will be determined by a difference of more
    # than (40 hrs/wk * 52 wks/yr) = 2080 annual full load hrs.
    zones_same_hrs = []
    zone_data_1.each_with_index do |data, i|
    
      # Eliminate the data from this zone
      other_zone_data_1 = Array.new(zone_data_1)
      other_zone_data_1.delete_at(i)
      
      # Calculate the area-weighted
      # average operating hours
      area_hrs = 1
      tot_area = 1
      other_zone_data_1.each do |other_data|
        area_hrs += other_data['area_ft2'] * other_data['wk_op_hrs']
        tot_area += other_data['area_ft2']
      end
      avg_wk_op_hrs = area_hrs / tot_area
      OpenStudio::logFree(OpenStudio::Debug, "openstudio.Standards.BuildingStory", "For zone #{data['zone'].name} average of #{avg_wk_op_hrs.round} hrs/wk for other zones on the system.")
      
      # Compare avg to this zone
      wk_op_hrs = data['wk_op_hrs']
      if wk_op_hrs < avg_wk_op_hrs - 40.0
        OpenStudio::logFree(OpenStudio::Info, "openstudio.Standards.BuildingStory", "For zone #{data['zone'].name}, the weekly full load operating hrs of #{wk_op_hrs.round} hrs is more than 40 hrs lower than the average of #{avg_wk_op_hrs.round} hrs for other zones on the system, zone will not be attached to the primary system.")
        next
      elsif wk_op_hrs > avg_wk_op_hrs + 40.0
        OpenStudio::logFree(OpenStudio::Info, "openstudio.Standards.BuildingStory", "For zone #{data['zone'].name}, the weekly full load operating hrs of #{wk_op_hrs.round} hrs is more than 40 hrs higher than the average of #{avg_wk_op_hrs.round} hrs for other zones on the system, zone will not be attached to the primary system.")
        next
      end
    
      # Operating hours are same
      zones_same_hrs << data['zone']  
    
    end
        
    # Get the heating and cooling loads and areas for
    # all remaining zones.
    zone_data_2 = []
    zones_same_hrs.each do |zone|    
      data = {}
      data['zone'] = zone
      # Get the area
      area_ft2 = OpenStudio.convert(zone.floorArea, 'm^2', 'ft^2').get
      data['area_ft2'] = area_ft2
      # Get the heating load
      htg_load_w_per_m2 = zone.heatingDesignLoad
      if htg_load_w_per_m2.is_initialized
        htg_load_btu_per_ft2 = OpenStudio.convert(htg_load_w_per_m2.get,'W/m^2','Btu/hr*ft^2').get
        data['htg_load_btu_per_ft2'] = htg_load_btu_per_ft2
      else
        OpenStudio::logFree(OpenStudio::Warn, "openstudio.Standards.BuildingStory", "For zone #{data['zone'].name}, could not determine the design heating load.")
      end
      # Get the cooling load
      clg_load_w_per_m2 = zone.coolingDesignLoad
      if clg_load_w_per_m2.is_initialized
        clg_load_btu_per_ft2 = OpenStudio.convert(clg_load_w_per_m2.get,'W/m^2','Btu/hr*ft^2').get
        data['clg_load_btu_per_ft2'] = clg_load_btu_per_ft2
      else
        OpenStudio::logFree(OpenStudio::Warn, "openstudio.Standards.BuildingStory", "For zone #{data['zone'].name}, could not determine the design cooling load.")
      end
      zone_data_2 << data
    end    
   
    # Filter out any zones that are +/- 10 Btu/hr*ft^2 from the
    # area-weighted average.
    primary_zones = []
    zone_data_2.each_with_index do |data, i|

      # Eliminate the data from this zone
      other_zone_data_2 = Array.new(zone_data_2)
      other_zone_data_2.delete_at(i)
      
      # Calculate the area-weighted
      # average heating and cooling loads    
      htg_load_hrs = 0
      clg_load_hrs = 0
      area_hrs = 1
      htg_area = 1
      clg_area = 1
      other_zone_data_2.each do |other_data|
        # Don't include nil or zero loads in average
        unless other_data['htg_load_btu_per_ft2'].nil? || other_data['htg_load_btu_per_ft2'] == 0.0
          htg_load_hrs += other_data['area_ft2'] * other_data['htg_load_btu_per_ft2']
          htg_area += other_data['area_ft2']
        end
        # Don't include nil or zero loads in average
        unless other_data['clg_load_btu_per_ft2'].nil? || other_data['clg_load_btu_per_ft2'] == 0.0
          clg_load_hrs += other_data['area_ft2'] * other_data['clg_load_btu_per_ft2']
          clg_area += other_data['area_ft2']
        end        
      end
      avg_htg_load_btu_per_ft2 = htg_load_hrs / htg_area
      avg_clg_load_btu_per_ft2 = clg_load_hrs / clg_area
      OpenStudio::logFree(OpenStudio::Debug, "openstudio.Standards.BuildingStory", "For zone #{data['zone'].name} heating = #{data['htg_load_btu_per_ft2'].round} Btu/hr*ft^2, average heating = #{avg_htg_load_btu_per_ft2.round} Btu/hr*ft^2 for other zones. Cooling = #{data['clg_load_btu_per_ft2'].round} Btu/hr*ft^2, average cooling = #{avg_clg_load_btu_per_ft2.round} Btu/hr*ft^2 for other zones.")
    
      # Filter on heating load
      htg_load_btu_per_ft2 = data['htg_load_btu_per_ft2']
      if htg_load_btu_per_ft2 < avg_htg_load_btu_per_ft2 - 10.0
        OpenStudio::logFree(OpenStudio::Info, "openstudio.Standards.BuildingStory", "For zone #{data['zone'].name}, the heating load of #{htg_load_btu_per_ft2.round} Btu/hr*ft^2 is more than 10 Btu/hr*ft^2 lower than the average of #{avg_htg_load_btu_per_ft2.round} Btu/hr*ft^2 for other zones on the system, zone will be assigned a secondary system.")
        next
      elsif htg_load_btu_per_ft2 > avg_htg_load_btu_per_ft2 + 10.0
        OpenStudio::logFree(OpenStudio::Info, "openstudio.Standards.BuildingStory", "For zone #{data['zone'].name}, the heating load of #{htg_load_btu_per_ft2.round} Btu/hr*ft^2 is more than 10 Btu/hr*ft^2 higher than the average of #{avg_htg_load_btu_per_ft2.round} Btu/hr*ft^2 for other zones on the system, zone will be assigned a secondary system.")
        next
      end
      
      # Filter on cooling load
      clg_load_btu_per_ft2 = data['clg_load_btu_per_ft2']
      if clg_load_btu_per_ft2 < avg_clg_load_btu_per_ft2 - 10.0
        OpenStudio::logFree(OpenStudio::Info, "openstudio.Standards.BuildingStory", "For zone #{data['zone'].name}, the cooling load of #{clg_load_btu_per_ft2.round} Btu/hr*ft^2 is more than 10 Btu/hr*ft^2 lower than the average of #{avg_clg_load_btu_per_ft2.round} Btu/hr*ft^2 for other zones on the system, zone will be assigned a secondary system.")
        next
      elsif clg_load_btu_per_ft2 > avg_clg_load_btu_per_ft2 + 10.0
        OpenStudio::logFree(OpenStudio::Info, "openstudio.Standards.BuildingStory", "For zone #{data['zone'].name}, the cooling load of #{clg_load_btu_per_ft2.round} Btu/hr*ft^2 is more than 10 Btu/hr*ft^2 higher than the average of #{avg_clg_load_btu_per_ft2.round} Btu/hr*ft^2 for other zones on the system, zone will be assigned a secondary system.")
        next
      end
      
      # It is a primary zone!
      primary_zones << data['zone']
      
    end
    
    # Secondary zones are all other zones
    secondary_zones = []
    zones.each do |zone|
      unless primary_zones.include?(zone)
        secondary_zones << zone
      end
    end
    
    return {'primary'=>primary_zones, 'secondary'=>secondary_zones}
  
  end

  # Group an array of zones into multiple arrays, one
  # for each story in the building.
  #
  # @return [Array<Array<OpenStudio::Model::ThermalZone>>] array of arrays of zones
  def group_zones_by_story(zones)
  
    story_zone_lists = []
    self.getBuildingStorys.each do |story|
      
      # Get all the spaces on this story
      spaces = story.spaces
      
      # Get all the thermal zones that serve these spaces
      all_zones_on_story = []
      spaces.each do |space|
        if space.thermalZone.is_initialized
          all_zones_on_story << space.thermalZone.get
        else
          OpenStudio::logFree(OpenStudio::Warn, "openstudio.Standards.Model", "Space #{space.name} has no thermal zone, it is not included in the simulation.")
        end
      end
    
      # Find zones in the list that are on this story
      zones_on_story = []
      zones.each do |zone|
        if all_zones_on_story.include?(zone)
          zones_on_story << zone
        end
      end
      
      story_zone_lists << zones_on_story

    end
    
    return story_zone_lists
    
  end
  
  # Assign each space in the model to a building story
  # based on common z (height) values.  If no story  
  # object is found for a particular height, create a new one
  # and assign it to the space.  Does not assign a story
  # to plenum spaces.
  #
  # @return [Bool] returns true if successful, false if not.
  def assign_spaces_to_stories()

    # Make hash of spaces and minz values
    sorted_spaces = {}
    self.getSpaces.each do |space|
      # Skip plenum spaces
      next if space.is_plenum
      
      # loop through space surfaces to find min z value
      z_points = []
      space.surfaces.each do |surface|
        surface.vertices.each do |vertex|
          z_points << vertex.z
        end
      end
      minz = z_points.min + space.zOrigin
      sorted_spaces[space] = minz
    end

    # Pre-sort spaces
    sorted_spaces = sorted_spaces.sort{|a,b| a[1]<=>b[1]}

    # Take the sorted list and assign/make stories
    sorted_spaces.each do |space|
      space_obj = space[0]
      space_minz = space[1]
      if space_obj.buildingStory.empty?

        story = get_story_for_nominal_z_coordinate(space_minz)
        space_obj.setBuildingStory(story)

      end
    end

    return true
    
  end
  
  # Creates a construction set with the construction types specified in the
  # Performance Rating Method (aka Appendix G aka LEED) and adds it to the model.
  # This method creates and adds the constructions and their materials as well.
  #
  # @param category [String] the construction set category desired.  
  # Valid choices are Nonresidential, Residential, and Semiheated
  # @param building_vintage [String] the building vintage.  Valid choices are 90.1-2004, 90.1-2007, 90.1-2010, 90.1-2013.
  # @return [OpenStudio::Model::DefaultConstructionSet] returns a default
  # construction set populated with the specified constructions.
  def add_performance_rating_method_construction_set(building_vintage, category)
  
    construction_set = OpenStudio::Model::OptionalDefaultConstructionSet.new

    # Find the climate zone set that this climate zone falls into
    climate_zone_set = find_climate_zone_set(clim, building_vintage)
    if !climate_zone_set
      return construction_set
    end

    # Get the object data
    data = self.find_object($os_standards['construction_sets'], {'template'=>building_vintage, 'climate_zone_set'=> climate_zone_set, 'building_type'=>building_type, 'space_type'=>spc_type, 'is_residential'=>is_residential})
    if !data
      data = self.find_object($os_standards['construction_sets'], {'template'=>building_vintage, 'climate_zone_set'=> climate_zone_set, 'building_type'=>building_type, 'space_type'=>spc_type})
      if !data
        return construction_set
      end
    end

    OpenStudio::logFree(OpenStudio::Info, 'openstudio.standards.Model', "Adding construction set: #{building_vintage}-#{clim}-#{building_type}-#{spc_type}-is_residential#{is_residential}")

    name = make_name(building_vintage, clim, building_type, spc_type)

    # Create a new construction set and name it
    construction_set = OpenStudio::Model::DefaultConstructionSet.new(self)
    construction_set.setName(name)

    # Specify the types of constructions
    # Exterior surfaces constructions
    exterior_floor_standards_construction_type = 'SteelFramed'
    exterior_wall_standards_construction_type = 'SteelFramed'
    exterior_roof_standards_construction_type = 'IEAD'
    
    # Ground contact surfaces constructions
    ground_contact_floor_standards_construction_type = 'Unheated'
    ground_contact_wall_standards_construction_type = 'Mass'
    
    # Exterior sub surfaces constructions
    exterior_fixed_window_standards_construction_type = 'IEAD'
    exterior_operable_window_standards_construction_type = 'IEAD'
    exterior_door_standards_construction_type = 'IEAD'
    exterior_overhead_door_standards_construction_type = 'IEAD'
    exterior_skylight_standards_construction_type = 'IEAD'
    
    
    
    # Exterior surfaces constructions
    exterior_surfaces = OpenStudio::Model::DefaultSurfaceConstructions.new(self)
    construction_set.setDefaultExteriorSurfaceConstructions(exterior_surfaces)
    exterior_surfaces.setFloorConstruction(find_and_add_construction(building_vintage,
                                                                     climate_zone_set,
                                                                     'ExteriorFloor',
                                                                     exterior_floor_standards_construction_type,
                                                                     category))


    exterior_surfaces.setWallConstruction(find_and_add_construction(building_vintage,
                                                                     climate_zone_set,
                                                                     'ExteriorWall',
                                                                     exterior_wall_standards_construction_type,
                                                                     category))
                                                                       
    exterior_surfaces.setRoofCeilingConstruction(find_and_add_construction(building_vintage,
                                                                     climate_zone_set,
                                                                     'ExteriorRoof',
                                                                     exterior_roof_standards_construction_type,
                                                                     category))
=======
  require_relative 'Standards.SpaceType'
>>>>>>> 0811176d

    # Interior surfaces constructions
    interior_surfaces = OpenStudio::Model::DefaultSurfaceConstructions.new(self)
    construction_set.setDefaultInteriorSurfaceConstructions(interior_surfaces)
    construction_name = interior_floors
    if construction_name != nil
      interior_surfaces.setFloorConstruction(add_construction(construction_name))
    end
    construction_name = interior_walls
    if construction_name != nil
      interior_surfaces.setWallConstruction(add_construction(construction_name))
    end
    construction_name = interior_ceilings
    if construction_name != nil
      interior_surfaces.setRoofCeilingConstruction(add_construction(construction_name))
    end

    # Ground contact surfaces constructions
    ground_surfaces = OpenStudio::Model::DefaultSurfaceConstructions.new(self)
    construction_set.setDefaultGroundContactSurfaceConstructions(ground_surfaces)
    ground_surfaces.setFloorConstruction(find_and_add_construction(building_vintage,
                                                                     climate_zone_set,
                                                                     'GroundContactFloor',
                                                                     ground_contact_floor_standards_construction_type,
                                                                     category))

    ground_surfaces.setWallConstruction(find_and_add_construction(building_vintage,
                                                                     climate_zone_set,
                                                                     'GroundContactWall',
                                                                     ground_contact_wall_standards_construction_type,
                                                                     category))

    # Exterior sub surfaces constructions
    exterior_subsurfaces = OpenStudio::Model::DefaultSubSurfaceConstructions.new(self)
    construction_set.setDefaultExteriorSubSurfaceConstructions(exterior_subsurfaces)
    if exterior_fixed_window_standards_construction_type && exterior_fixed_window_building_category
      exterior_subsurfaces.setFixedWindowConstruction(find_and_add_construction(building_vintage,
                                                                       climate_zone_set,
                                                                       'ExteriorWindow',
                                                                       exterior_fixed_window_standards_construction_type,
                                                                       category))
    end
    if exterior_operable_window_standards_construction_type && exterior_operable_window_building_category
      exterior_subsurfaces.setOperableWindowConstruction(find_and_add_construction(building_vintage,
                                                                       climate_zone_set,
                                                                       'ExteriorWindow',
                                                                       exterior_operable_window_standards_construction_type,
                                                                       category))
    end
    if exterior_door_standards_construction_type && exterior_door_building_category
      exterior_subsurfaces.setDoorConstruction(find_and_add_construction(building_vintage,
                                                                       climate_zone_set,
                                                                       'ExteriorDoor',
                                                                       exterior_door_standards_construction_type,
                                                                       category))
    end
    construction_name = exterior_glass_doors
    if construction_name != nil
      exterior_subsurfaces.setGlassDoorConstruction(add_construction(construction_name))
    end
    if exterior_overhead_door_standards_construction_type && exterior_overhead_door_building_category
      exterior_subsurfaces.setOverheadDoorConstruction(find_and_add_construction(building_vintage,
                                                                       climate_zone_set,
                                                                       'ExteriorDoor',
                                                                       exterior_overhead_door_standards_construction_type,
                                                                       category))
    end
    if exterior_skylight_standards_construction_type && exterior_skylight_building_category
      exterior_subsurfaces.setSkylightConstruction(find_and_add_construction(building_vintage,
                                                                       climate_zone_set,
                                                                       'Skylight',
                                                                       exterior_skylight_standards_construction_type,
                                                                       category))
    end
    if construction_name = tubular_daylight_domes
      exterior_subsurfaces.setTubularDaylightDomeConstruction(add_construction(construction_name))
    end
    if construction_name = tubular_daylight_diffusers
      exterior_subsurfaces.setTubularDaylightDiffuserConstruction(add_construction(construction_name))
    end

    # Interior sub surfaces constructions
    interior_subsurfaces = OpenStudio::Model::DefaultSubSurfaceConstructions.new(self)
    construction_set.setDefaultInteriorSubSurfaceConstructions(interior_subsurfaces)
    if construction_name = interior_fixed_windows
      interior_subsurfaces.setFixedWindowConstruction(add_construction(construction_name))
    end
    if construction_name = interior_operable_windows
      interior_subsurfaces.setOperableWindowConstruction(add_construction(construction_name))
    end
    if construction_name = interior_doors
      interior_subsurfaces.setDoorConstruction(add_construction(construction_name))
    end

    # Other constructions
    if construction_name = interior_partitions
      construction_set.setInteriorPartitionConstruction(add_construction(construction_name))
    end
    if construction_name = space_shading
      construction_set.setSpaceShadingConstruction(add_construction(construction_name))
    end
    if construction_name = building_shading
      construction_set.setBuildingShadingConstruction(add_construction(construction_name))
    end
    if construction_name = site_shading
      construction_set.setSiteShadingConstruction(add_construction(construction_name))
    end

    # componentize the construction set
    #construction_set_component = construction_set.createComponent

    # Return the construction set
    return OpenStudio::Model::OptionalDefaultConstructionSet.new(construction_set)    
  
  
    # Create a constuction set that is all 
  
  
  end
  
  # Applies the multi-zone VAV outdoor air sizing requirements
  # to all applicable air loops in the model.
  #
  # @note This must be performed before the sizing run because
  # it impacts component sizes, which in turn impact efficiencies.
  def apply_multizone_vav_outdoor_air_sizing(building_vintage)

    OpenStudio::logFree(OpenStudio::Info, 'openstudio.model.Model', 'Started applying multizone vav OA sizing.')

    # Multi-zone VAV outdoor air sizing
    self.getAirLoopHVACs.sort.each {|obj| obj.apply_multizone_vav_outdoor_air_sizing(building_vintage)}

    OpenStudio::logFree(OpenStudio::Info, 'openstudio.model.Model', 'Finished applying multizone vav OA sizing.')
    
  end

  # Applies the HVAC parts of the standard to all objects in the model
  # using the the template/standard specified in the model.
  def applyHVACEfficiencyStandard(building_vintage, climate_zone)

    sql_db_vars_map = Hash.new()

    OpenStudio::logFree(OpenStudio::Info, 'openstudio.model.Model', 'Started applying HVAC efficiency standards.')

    # Air Loop Controls
    self.getAirLoopHVACs.sort.each {|obj| obj.apply_standard_controls(building_vintage, climate_zone)}

    ##### Apply equipment efficiencies

    # Fans
    # self.getFanVariableVolumes.sort.each {|obj| obj.setStandardEfficiency(building_vintage)}
    # self.getFanConstantVolumes.sort.each {|obj| obj.setStandardEfficiency(building_vintage)}
    # self.getFanOnOffs.sort.each {|obj| obj.setStandardEfficiency(building_vintage)}
    # self.getFanZoneExhausts.sort.each {|obj| obj.setStandardEfficiency(building_vintage)}

    # Pumps
    self.getPumpConstantSpeeds.sort.each {|obj| obj.set_standard_minimum_motor_efficiency(building_vintage)}
    self.getPumpVariableSpeeds.sort.each {|obj| obj.set_standard_minimum_motor_efficiency(building_vintage)}
    
    # Unitary ACs
    self.getCoilCoolingDXTwoSpeeds.sort.each {|obj| obj.setStandardEfficiencyAndCurves(building_vintage)}
    self.getCoilCoolingDXSingleSpeeds.sort.each {|obj| sql_db_vars_map = obj.setStandardEfficiencyAndCurves(building_vintage, sql_db_vars_map)}

    # Unitary HPs
    self.getCoilHeatingDXSingleSpeeds.sort.each {|obj| sql_db_vars_map = obj.setStandardEfficiencyAndCurves(building_vintage, sql_db_vars_map)}

    # Chillers
    self.getChillerElectricEIRs.sort.each {|obj| obj.setStandardEfficiencyAndCurves(building_vintage)}

    # Boilers
    self.getBoilerHotWaters.sort.each {|obj| obj.setStandardEfficiencyAndCurves(building_vintage)}

    # Water Heaters
    self.getWaterHeaterMixeds.sort.each {|obj| obj.setStandardEfficiency(building_vintage)}

    OpenStudio::logFree(OpenStudio::Info, 'openstudio.model.Model', 'Finished applying HVAC efficiency standards.')

  end

  # Applies daylighting controls to each space in the model
  # per the standard.
  def addDaylightingControls(building_vintage)

    OpenStudio::logFree(OpenStudio::Info, 'openstudio.model.Model', 'Started adding daylighting controls.')

    # Add daylighting controls to each space
    self.getSpaces.sort.each do |space|
      added = space.addDaylightingControls(building_vintage, false, false)
    end

    OpenStudio::logFree(OpenStudio::Info, 'openstudio.model.Model', 'Finished adding daylighting controls.')

  end

  # Apply the air leakage requirements to the model,
  # as described in PNNL section 5.2.1.6.
  #
  # base infiltration rates off of.
  # @return [Bool] true if successful, false if not
  # @todo This infiltration method is not used by the Reference
  # buildings, fix this inconsistency.
  def apply_infiltration_standard(building_vintage)

    # Set the infiltration rate at each space
    self.getSpaces.sort.each do |space|
      space.set_infiltration_rate(building_vintage)
    end

    case building_vintage
      when 'DOE Ref Pre-1980', 'DOE Ref 1980-2004'
        #"For 'DOE Ref Pre-1980' and 'DOE Ref 1980-2004', infiltration rates are not defined using this method, no changes have been made to the model.
      else
        # Remove infiltration rates set at the space type
        self.getSpaceTypes.each do |space_type|
          space_type.spaceInfiltrationDesignFlowRates.each do |infil|
            infil.remove
          end
        end
      end
  end

  # Method to search through a hash for the objects that meets the
  # desired search criteria, as passed via a hash.
  # Returns an Array (empty if nothing found) of matching objects.
  #
  # @param hash_of_objects [Hash] hash of objects to search through
  # @param search_criteria [Hash] hash of search criteria
  # @param capacity [Double] capacity of the object in question.  If capacity is supplied,
  #   the objects will only be returned if the specified capacity is between
  #   the minimum_capacity and maximum_capacity values.
  # @return [Array] returns an array of hashes, one hash per object.  Array is empty if no results.
  # @example Find all the schedule rules that match the name
  #   rules = self.find_objects($os_standards['schedules'], {'name'=>schedule_name})
  #   if rules.size == 0
  #     OpenStudio::logFree(OpenStudio::Warn, 'openstudio.standards.Model', "Cannot find data for schedule: #{schedule_name}, will not be created.")
  #     return false #TODO change to return empty optional schedule:ruleset?
  #   end
  def find_objects(hash_of_objects, search_criteria, capacity = nil)

    desired_object = nil
    search_criteria_matching_objects = []
    matching_objects = []

    # Compare each of the objects against the search criteria
    hash_of_objects.each do |object|
      meets_all_search_criteria = true
      search_criteria.each do |key, value|
        # Don't check non-existent search criteria
        next unless object.has_key?(key)
        # Stop as soon as one of the search criteria is not met
        if object[key] != value
          meets_all_search_criteria = false
          break
        end
      end
      # Skip objects that don't meet all search criteria
      next if meets_all_search_criteria == false
      # If made it here, object matches all search criteria
      search_criteria_matching_objects << object
    end

    # If capacity was specified, narrow down the matching objects
    if capacity.nil?
      matching_objects = search_criteria_matching_objects
    else
      # Round up if capacity is an integer
      if capacity = capacity.round
        capacity = capacity + (capacity * 0.01)
      end
      search_criteria_matching_objects.each do |object|
        # Skip objects that don't have fields for minimum_capacity and maximum_capacity
        next if !object.has_key?('minimum_capacity') || !object.has_key?('maximum_capacity')
        # Skip objects that don't have values specified for minimum_capacity and maximum_capacity
        next if object['minimum_capacity'].nil? || object['maximum_capacity'].nil?
        # Skip objects whose the minimum capacity is below the specified capacity
        next if capacity <= object['minimum_capacity']
        # Skip objects whose max
        next if capacity > object['maximum_capacity']
        # Found a matching object
        matching_objects << object
      end
    end

    # Check the number of matching objects found
    if matching_objects.size == 0
      desired_object = nil
      #OpenStudio::logFree(OpenStudio::Warn, 'openstudio.standards.Model', "Find objects search criteria returned no results. Search criteria: #{search_criteria}, capacity = #{capacity}.  Called from #{caller(0)[1]}.")
    end

    return matching_objects

  end

  # Method to search through a hash for an object that meets the
  # desired search criteria, as passed via a hash.  If capacity is supplied,
  # the object will only be returned if the specified capacity is between
  # the minimum_capacity and maximum_capacity values.
  #
  #
  # @param hash_of_objects [Hash] hash of objects to search through
  # @param search_criteria [Hash] hash of search criteria
  # @param capacity [Double] capacity of the object in question.  If capacity is supplied,
  #   the objects will only be returned if the specified capacity is between
  #   the minimum_capacity and maximum_capacity values.
  # @return [Hash] Return tbe first matching object hash if successful, nil if not.
  # @example Find the motor that meets these size criteria
  #   search_criteria = {
  #   'template' => template,
  #   'number_of_poles' => 4.0,
  #   'type' => 'Enclosed',
  #   }
  #   motor_properties = self.model.find_object(motors, search_criteria, 2.5)
  def find_object(hash_of_objects, search_criteria, capacity = nil)

    desired_object = nil
    search_criteria_matching_objects = []
    matching_objects = []

    # Compare each of the objects against the search criteria
    hash_of_objects.each do |object|
      meets_all_search_criteria = true
      search_criteria.each do |key, value|
        # Don't check non-existent search criteria
        next unless object.has_key?(key)
        # Stop as soon as one of the search criteria is not met
        if object[key] != value
          meets_all_search_criteria = false
          break
        end
      end
      # Skip objects that don't meet all search criteria
      next if !meets_all_search_criteria
      # If made it here, object matches all search criteria
      search_criteria_matching_objects << object
    end

    # If capacity was specified, narrow down the matching objects
    if capacity.nil?
      matching_objects = search_criteria_matching_objects
    else
      # Round up if capacity is an integer
      if capacity == capacity.round
        capacity = capacity + (capacity * 0.01)
      end
      search_criteria_matching_objects.each do |object|
        # Skip objects that don't have fields for minimum_capacity and maximum_capacity
        next if !object.has_key?('minimum_capacity') || !object.has_key?('maximum_capacity')
        # Skip objects that don't have values specified for minimum_capacity and maximum_capacity
        next if object['minimum_capacity'].nil? || object['maximum_capacity'].nil?
        # Skip objects whose the minimum capacity is below the specified capacity
        next if capacity <= object['minimum_capacity'].to_f
        # Skip objects whose max
        next if capacity > object['maximum_capacity'].to_f
        # Found a matching object
        matching_objects << object
      end
    end

    # Check the number of matching objects found
    if matching_objects.size == 0
      desired_object = nil
      #OpenStudio::logFree(OpenStudio::Warn, 'openstudio.standards.Model', "Find object search criteria returned no results. Search criteria: #{search_criteria}, capacity = #{capacity}.  Called from #{caller(0)[1]}")
    elsif matching_objects.size == 1
      desired_object = matching_objects[0]
    else
      desired_object = matching_objects[0]
      OpenStudio::logFree(OpenStudio::Warn, 'openstudio.standards.Model', "Find object search criteria returned #{matching_objects.size} results, the first one will be returned. Called from #{caller(0)[1]}. \n Search criteria: \n #{search_criteria} \n  All results: \n #{matching_objects.join("\n")}")
    end

    return desired_object

  end

  # Create a schedule from the openstudio standards dataset and
  # add it to the model.
  #
  # @param schedule_name [String} name of the schedule
  # @return [ScheduleRuleset] the resulting schedule ruleset
  # @todo make return an OptionalScheduleRuleset
  def add_schedule(schedule_name)
    return nil if schedule_name == nil or schedule_name == ""
    # First check model and return schedule if it already exists
    self.getSchedules.each do |schedule|
      if schedule.name.get.to_s == schedule_name
        OpenStudio::logFree(OpenStudio::Debug, 'openstudio.standards.Model', "Already added schedule: #{schedule_name}")
        return schedule
      end
    end

    require 'date'

    #OpenStudio::logFree(OpenStudio::Info, 'openstudio.standards.Model', "Adding schedule: #{schedule_name}")

    # Find all the schedule rules that match the name
    rules = self.find_objects($os_standards['schedules'], {'name'=>schedule_name})
    if rules.size == 0
      OpenStudio::logFree(OpenStudio::Warn, 'openstudio.standards.Model', "Cannot find data for schedule: #{schedule_name}, will not be created.")
      return false #TODO change to return empty optional schedule:ruleset?
    end

    # Helper method to fill in hourly values
    def add_vals_to_sch(day_sch, sch_type, values)
      if sch_type == "Constant"
        day_sch.addValue(OpenStudio::Time.new(0, 24, 0, 0), values[0])
      elsif sch_type == "Hourly"
        for i in 0..23
          next if values[i] == values[i + 1]
          day_sch.addValue(OpenStudio::Time.new(0, i + 1, 0, 0), values[i])
        end
      else
        OpenStudio::logFree(OpenStudio::Error, "Schedule type: #{sch_type} is not recognized.  Valid choices are 'Constant' and 'Hourly'.")
      end
    end

    # Make a schedule ruleset
    sch_ruleset = OpenStudio::Model::ScheduleRuleset.new(self)
    sch_ruleset.setName("#{schedule_name}")

    # Loop through the rules, making one for each row in the spreadsheet
    rules.each do |rule|
      day_types = rule['day_types']
      start_date = DateTime.parse(rule['start_date'])
      end_date = DateTime.parse(rule['end_date'])
      sch_type = rule['type']
      values = rule['values']

      #Day Type choices: Wkdy, Wknd, Mon, Tue, Wed, Thu, Fri, Sat, Sun, WntrDsn, SmrDsn, Hol

      # Default
      if day_types.include?('Default')
        day_sch = sch_ruleset.defaultDaySchedule
        day_sch.setName("#{schedule_name} Default")
        add_vals_to_sch(day_sch, sch_type, values)
      end

      # Winter Design Day
      if day_types.include?('WntrDsn')
        day_sch = OpenStudio::Model::ScheduleDay.new(self)
        sch_ruleset.setWinterDesignDaySchedule(day_sch)
        day_sch = sch_ruleset.winterDesignDaySchedule
        day_sch.setName("#{schedule_name} Winter Design Day")
        add_vals_to_sch(day_sch, sch_type, values)
      end

      # Summer Design Day
      if day_types.include?('SmrDsn')
        day_sch = OpenStudio::Model::ScheduleDay.new(self)
        sch_ruleset.setSummerDesignDaySchedule(day_sch)
        day_sch = sch_ruleset.summerDesignDaySchedule
        day_sch.setName("#{schedule_name} Summer Design Day")
        add_vals_to_sch(day_sch, sch_type, values)
      end

      # Other days (weekdays, weekends, etc)
      if day_types.include?('Wknd') ||
        day_types.include?('Wkdy') ||
        day_types.include?('Sat') ||
        day_types.include?('Sun') ||
        day_types.include?('Mon') ||
        day_types.include?('Tue') ||
        day_types.include?('Wed') ||
        day_types.include?('Thu') ||
        day_types.include?('Fri')

        # Make the Rule
        sch_rule = OpenStudio::Model::ScheduleRule.new(sch_ruleset)
        day_sch = sch_rule.daySchedule
        day_sch.setName("#{schedule_name} #{day_types} Day")
        add_vals_to_sch(day_sch, sch_type, values)

        # Set the dates when the rule applies
        sch_rule.setStartDate(OpenStudio::Date.new(OpenStudio::MonthOfYear.new(start_date.month.to_i), start_date.day.to_i))
        sch_rule.setEndDate(OpenStudio::Date.new(OpenStudio::MonthOfYear.new(end_date.month.to_i), end_date.day.to_i))

        # Set the days when the rule applies
        # Weekends
        if day_types.include?('Wknd')
          sch_rule.setApplySaturday(true)
          sch_rule.setApplySunday(true)
        end
        # Weekdays
        if day_types.include?('Wkdy')
          sch_rule.setApplyMonday(true)
          sch_rule.setApplyTuesday(true)
          sch_rule.setApplyWednesday(true)
          sch_rule.setApplyThursday(true)
          sch_rule.setApplyFriday(true)
        end
        # Individual Days
        sch_rule.setApplyMonday(true) if day_types.include?('Mon')
        sch_rule.setApplyTuesday(true) if day_types.include?('Tue')
        sch_rule.setApplyWednesday(true) if day_types.include?('Wed')
        sch_rule.setApplyThursday(true) if day_types.include?('Thu')
        sch_rule.setApplyFriday(true) if day_types.include?('Fri')
        sch_rule.setApplySaturday(true) if day_types.include?('Sat')
        sch_rule.setApplySunday(true) if day_types.include?('Sun')

      end

    end # Next rule

    return sch_ruleset

  end

<<<<<<< HEAD
=======
  # Create a space type from the openstudio standards dataset.
  # @todo make return an OptionalSpaceType
  def add_space_type(template, clim, building_type, spc_type)

    # Get the space type data
    data = self.find_object(self.standards['space_types'], {'template'=>template, 'building_type'=>building_type, 'space_type'=>spc_type})
    if !data
      OpenStudio::logFree(OpenStudio::Warn, 'openstudio.standards.Model', "Cannot find data for space type: #{template}-#{clim}-#{building_type}-#{spc_type}, will not be created.")
      return false #TODO change to return empty optional schedule:ruleset?
    end

    OpenStudio::logFree(OpenStudio::Debug, 'openstudio.standards.Model', "Adding space type: #{template}-#{clim}-#{building_type}-#{spc_type}")

    name = make_name(template, clim, building_type, spc_type)

    # Create a new space type and name it
    space_type = OpenStudio::Model::SpaceType.new(self)
    space_type.setName(name)

    # Set the standards building type and space type for this new space type
    space_type.setStandardsBuildingType(building_type)
    space_type.setStandardsSpaceType(spc_type)

    # Set the rendering color of the space type
    rgb = data['rgb']
    rgb = rgb.split('_')
    r = rgb[0].to_i
    g = rgb[1].to_i
    b = rgb[2].to_i
    rendering_color = OpenStudio::Model::RenderingColor.new(self)
    rendering_color.setRenderingRedValue(r)
    rendering_color.setRenderingGreenValue(g)
    rendering_color.setRenderingBlueValue(b)
    space_type.setRenderingColor(rendering_color)

    # Create the schedule set for the space type
    default_sch_set = OpenStudio::Model::DefaultScheduleSet.new(self)
    default_sch_set.setName("#{name} Schedule Set")
    space_type.setDefaultScheduleSet(default_sch_set)

    # Lighting
    make_lighting = false
    lighting_per_area = data['lighting_per_area']
    lighting_per_person = data['lighting_per_person']
    unless lighting_per_area.to_f == 0 || lighting_per_area.nil? then make_lighting = true end
    unless lighting_per_person.to_f == 0 || lighting_per_person.nil? then make_lighting = true end

    if make_lighting == true

      # Create the lighting definition
      lights_def = OpenStudio::Model::LightsDefinition.new(self)
      lights_def.setName("#{name} Lights Definition")
      lights_frac_to_return_air = data['lighting_fraction_to_return_air']
      lights_frac_radiant = data['lighting_fraction_radiant']
      lights_frac_visible = data['lighting_fraction_visible']
      unless  lighting_per_area.to_f == 0 || lighting_per_area.nil?
        lights_def.setWattsperSpaceFloorArea(OpenStudio.convert(lighting_per_area.to_f, 'W/ft^2', 'W/m^2').get)
        lights_def.setReturnAirFraction(lights_frac_to_return_air)
        lights_def.setFractionRadiant(lights_frac_radiant)
        lights_def.setFractionVisible(lights_frac_visible)
      end
      unless lighting_per_person.to_f == 0 || lighting_per_person.nil?
        lights_def.setWattsperPerson(OpenStudio.convert(lighting_per_person, 'W/person', 'W/person').get)
        lights_def.setReturnAirFraction(lights_frac_to_return_air)
        lights_def.setFractionRadiant(lights_frac_radiant)
        lights_def.setFractionVisible(lights_frac_visible)
      end

      # Create the lighting instance and hook it up to the space type
      lights = OpenStudio::Model::Lights.new(lights_def)
      lights.setName("#{name} Lights")
      lights.setSpaceType(space_type)

      # Additional Lighting
      additional_lighting_per_area = data['additional_lighting_per_area']
      if additional_lighting_per_area != nil
        # Create the lighting definition
        additional_lights_def = OpenStudio::Model::LightsDefinition.new(self)
        additional_lights_def.setName("#{name} Additional Lights Definition")
        additional_lights_def.setWattsperSpaceFloorArea(OpenStudio.convert(additional_lighting_per_area, 'W/ft^2', 'W/m^2').get)
        additional_lights_def.setReturnAirFraction(lights_frac_to_return_air)
        additional_lights_def.setFractionRadiant(lights_frac_radiant)
        additional_lights_def.setFractionVisible(lights_frac_visible)

        # Create the lighting instance and hook it up to the space type
        additional_lights = OpenStudio::Model::Lights.new(additional_lights_def)
        additional_lights.setName("#{name} Additional Lights")
        additional_lights.setSpaceType(space_type)
      end

      # Get the lighting schedule and set it as the default
      lighting_sch = data['lighting_schedule']
      unless lighting_sch.nil?
        default_sch_set.setLightingSchedule(add_schedule(lighting_sch))
      end
    end

    # Ventilation

    make_ventilation = false
    ventilation_per_area = data['ventilation_per_area']
    ventilation_per_person = data['ventilation_per_person']
    ventilation_ach = data['ventilation_air_changes']
    unless ventilation_per_area.to_f  == 0 || ventilation_per_area.nil? then make_ventilation = true  end
    unless ventilation_per_person.to_f == 0 || ventilation_per_person.nil? then make_ventilation = true end
    unless ventilation_ach.to_f == 0 || ventilation_ach.nil? then make_ventilation = true end
    ventilation = OpenStudio::Model::DesignSpecificationOutdoorAir.new(self)
    ventilation.setName("#{name} Ventilation")
    space_type.setDesignSpecificationOutdoorAir(ventilation)
    ventilation.setOutdoorAirMethod('Sum')

    if make_ventilation == true
      # Create the ventilation object and hook it up to the space type
      unless ventilation_per_area.nil? || ventilation_per_area.to_f  == 0
        ventilation.setOutdoorAirFlowperFloorArea(OpenStudio.convert(ventilation_per_area.to_f, 'ft^3/min*ft^2', 'm^3/s*m^2').get)
      end
      unless  ventilation_per_person.nil? || ventilation_per_person.to_f == 0
        ventilation.setOutdoorAirFlowperPerson(OpenStudio.convert(ventilation_per_person.to_f, 'ft^3/min*person', 'm^3/s*person').get)
      end
      unless ventilation_ach.nil? || ventilation_ach.to_f == 0
        ventilation.setOutdoorAirFlowAirChangesperHour(ventilation_ach.to_f)
      end
    else
      ventilation.setOutdoorAirFlowperFloorArea(0)
      ventilation.setOutdoorAirFlowperPerson(0)
      ventilation.setOutdoorAirFlowAirChangesperHour(0)
    end

    # Occupancy

    make_people = false
    occupancy_per_area = data['occupancy_per_area']
    unless occupancy_per_area.to_f == 0 || occupancy_per_area.nil? then make_people = true end

    if make_people == true
      # create the people definition
      people_def = OpenStudio::Model::PeopleDefinition.new(self)
      people_def.setName("#{name} People Definition")
      unless  occupancy_per_area == 0 || occupancy_per_area.nil?
        people_def.setPeopleperSpaceFloorArea(OpenStudio.convert(occupancy_per_area / 1000.0, 'people/ft^2', 'people/m^2').get)
      end

      # create the people instance and hook it up to the space type
      people = OpenStudio::Model::People.new(people_def)
      people.setName("#{name} People")
      people.setSpaceType(space_type)

      # get the occupancy and occupant activity schedules from the library and set as the default
      occupancy_sch = data['occupancy_schedule']
      unless occupancy_sch.nil?
        default_sch_set.setNumberofPeopleSchedule(add_schedule(occupancy_sch))
      end
      occupancy_activity_sch = data['occupancy_activity_schedule']
      unless occupancy_activity_sch.nil?
        default_sch_set.setPeopleActivityLevelSchedule(add_schedule(occupancy_activity_sch))
      end

      # clothing schedule for thermal comfort metrics
      clothing_sch = self.getScheduleRulesetByName("Clothing Schedule")
      if clothing_sch.is_initialized
        clothing_sch = clothing_sch.get
      else
        clothing_sch = OpenStudio::Model::ScheduleRuleset.new(self)
        clothing_sch.setName("Clothing Schedule")
        clothing_sch.defaultDaySchedule.setName("Clothing Schedule Default Winter Clothes")
        clothing_sch.defaultDaySchedule.addValue(OpenStudio::Time.new(0,24,0,0), 1.0)
        sch_rule = OpenStudio::Model::ScheduleRule.new(clothing_sch)
        sch_rule.daySchedule.setName("Clothing Schedule Summer Clothes")
        sch_rule.daySchedule.addValue(OpenStudio::Time.new(0,24,0,0), 0.5)
        sch_rule.setStartDate(OpenStudio::Date.new(OpenStudio::MonthOfYear.new(5), 1))
        sch_rule.setEndDate(OpenStudio::Date.new(OpenStudio::MonthOfYear.new(9), 30))
      end
      people.setClothingInsulationSchedule(clothing_sch)

      # air velocity schedule for thermal comfort metrics
      air_velo_sch = self.getScheduleRulesetByName("Air Velocity Schedule")
      if air_velo_sch.is_initialized
        air_velo_sch = air_velo_sch.get
      else
        air_velo_sch = OpenStudio::Model::ScheduleRuleset.new(self)
        air_velo_sch.setName("Air Velocity Schedule")
        air_velo_sch.defaultDaySchedule.setName("Air Velocity Schedule Default")
        air_velo_sch.defaultDaySchedule.addValue(OpenStudio::Time.new(0,24,0,0), 0.2)
      end
      people.setAirVelocitySchedule(air_velo_sch)

      # work efficiency schedule for thermal comfort metrics
      work_efficiency_sch = self.getScheduleRulesetByName("Work Efficiency Schedule")
      if work_efficiency_sch.is_initialized
        work_efficiency_sch = work_efficiency_sch.get
      else
        work_efficiency_sch = OpenStudio::Model::ScheduleRuleset.new(self)
        work_efficiency_sch.setName("Work Efficiency Schedule")
        work_efficiency_sch.defaultDaySchedule.setName("Work Efficiency Schedule Default")
        work_efficiency_sch.defaultDaySchedule.addValue(OpenStudio::Time.new(0,24,0,0), 0)
      end
      people.setWorkEfficiencySchedule(work_efficiency_sch)

    end

    # Infiltration

    make_infiltration = false
    infiltration_per_area_ext = data['infiltration_per_exterior_area']
    infiltration_per_area_ext_wall = data['infiltration_per_exterior_wall_area']
    infiltration_ach = data['infiltration_air_changes']
    unless (infiltration_per_area_ext.to_f == 0 || infiltration_per_area_ext.nil?) && (infiltration_per_area_ext_wall.to_f == 0 || infiltration_per_area_ext_wall.nil?) && (infiltration_ach.to_f == 0 || infiltration_ach.nil?)
      then make_infiltration = true
    end

    if make_infiltration == true

      # Create the infiltration object and hook it up to the space type
      infiltration = OpenStudio::Model::SpaceInfiltrationDesignFlowRate.new(self)
      infiltration.setName("#{name} Infiltration")
      infiltration.setSpaceType(space_type)
      unless infiltration_per_area_ext == 0 || infiltration_per_area_ext.nil?
        infiltration.setFlowperExteriorSurfaceArea(OpenStudio.convert(infiltration_per_area_ext, 'ft^3/min*ft^2', 'm^3/s*m^2').get)
      end
      unless infiltration_per_area_ext_wall == 0 || infiltration_per_area_ext_wall.nil?
        infiltration.setFlowperExteriorWallArea(OpenStudio.convert(infiltration_per_area_ext_wall, 'ft^3/min*ft^2', 'm^3/s*m^2').get)
      end
      unless infiltration_ach == 0 || infiltration_ach.nil?
        infiltration.setAirChangesperHour(infiltration_ach)
      end

      # Get the infiltration schedule from the library and set as the default
      infiltration_sch = data['infiltration_schedule']
      unless infiltration_sch.nil?
        default_sch_set.setInfiltrationSchedule(add_schedule(infiltration_sch))
      end

    end

    # Electric equipment

    make_electric_equipment = false
    elec_equip_per_area = data['electric_equipment_per_area']
    elec_equip_frac_latent = data['electric_equipment_fraction_latent']
    elec_equip_frac_radiant = data['electric_equipment_fraction_radiant']
    elec_equip_frac_lost = data['electric_equipment_fraction_lost']
    unless elec_equip_per_area.to_f == 0 || elec_equip_per_area.nil? then make_electric_equipment = true end

    if make_electric_equipment == true

      # Create the electric equipment definition
      elec_equip_def = OpenStudio::Model::ElectricEquipmentDefinition.new(self)
      elec_equip_def.setName("#{name} Electric Equipment Definition")
      unless  elec_equip_per_area == 0 || elec_equip_per_area.nil?
        elec_equip_def.setWattsperSpaceFloorArea(OpenStudio.convert(elec_equip_per_area, 'W/ft^2', 'W/m^2').get)
        elec_equip_def.setFractionLatent(elec_equip_frac_latent)
        elec_equip_def.setFractionRadiant(elec_equip_frac_radiant)
        elec_equip_def.setFractionLost(elec_equip_frac_lost)
      end

      # Create the electric equipment instance and hook it up to the space type
      elec_equip = OpenStudio::Model::ElectricEquipment.new(elec_equip_def)
      elec_equip.setName("#{name} Electric Equipment")
      elec_equip.setSpaceType(space_type)

      # Get the electric equipment schedule from the library and set as the default
      elec_equip_sch = data['electric_equipment_schedule']
      unless elec_equip_sch.nil?
        default_sch_set.setElectricEquipmentSchedule(add_schedule(elec_equip_sch))
      end

    end

    # Gas equipment

    make_gas_equipment = false
    gas_equip_per_area = data['gas_equipment_per_area']
    gas_equip_frac_latent = data['gas_equipment_fraction_latent']
    gas_equip_frac_radiant = data['gas_equipment_fraction_radiant']
    gas_equip_frac_lost = data['gas_equipment_fraction_lost']

    unless  gas_equip_per_area.to_f == 0 || gas_equip_per_area.nil? then make_gas_equipment = true end

    if make_gas_equipment == true

      # Create the gas equipment definition
      gas_equip_def = OpenStudio::Model::GasEquipmentDefinition.new(self)
      gas_equip_def.setName("#{name} Gas Equipment Definition")
      gas_equip_def.setFractionLatent(gas_equip_frac_latent)
      gas_equip_def.setFractionRadiant(gas_equip_frac_radiant)
      gas_equip_def.setFractionLost(gas_equip_frac_lost)
      unless  gas_equip_per_area == 0 || gas_equip_per_area.nil?
        gas_equip_def.setWattsperSpaceFloorArea(OpenStudio.convert(gas_equip_per_area, 'Btu/hr*ft^2', 'W/m^2').get)
      end

      # Create the gas equipment instance and hook it up to the space type
      gas_equip = OpenStudio::Model::GasEquipment.new(gas_equip_def)
      gas_equip.setName("#{name} Gas Equipment")
      gas_equip.setSpaceType(space_type)

      # Get the gas equipment schedule from the library and set as the default
      gas_equip_sch = data['gas_equipment_schedule']
      unless gas_equip_sch.nil?
        default_sch_set.setGasEquipmentSchedule(add_schedule(gas_equip_sch))
      end

    end

    thermostat = OpenStudio::Model::ThermostatSetpointDualSetpoint.new(self)
    thermostat.setName("#{name} Thermostat")

    heating_setpoint_sch = data['heating_setpoint_schedule']
    unless heating_setpoint_sch.nil?
      thermostat.setHeatingSetpointTemperatureSchedule(add_schedule(heating_setpoint_sch))
    end

    cooling_setpoint_sch = data['cooling_setpoint_schedule']
    unless cooling_setpoint_sch.nil?
      thermostat.setCoolingSetpointTemperatureSchedule(add_schedule(cooling_setpoint_sch))
    end

    # componentize the space type
    space_type_component = space_type.createComponent

    #   #TODO make this return BCL component space types?
    #
    #   #setup the file names and save paths that will be used
    #   file_name = "nrel_ref_bldg_space_type"
    #   component_dir = "#{Dir.pwd}/#{component_name}"
    #   osm_file_path = OpenStudio::Path.new("#{component_dir}/files/#{file_name}.osm")
    #   osc_file_path = OpenStudio::Path.new("#{component_dir}/files/#{file_name}.osc")
    #
    #   #OpenStudio::logFree(OpenStudio::Info, 'openstudio.standards.Model', "component_dir = #{component_dir}")
    #
    #   OpenStudio::logFree(OpenStudio::Info, 'openstudio.standards.Model', "creating directories")
    #   FileUtils.rm_rf(component_dir) if File.exists?(component_dir) and File.directory?(component_dir)
    #   FileUtils.mkdir_p(component_dir)
    #   FileUtils.mkdir_p("#{component_dir}/files/")
    #
    #   #save the space type as a .osm
    #   #OpenStudio::logFree(OpenStudio::Info, 'openstudio.standards.Model', "saving osm to #{osm_file_path}")
    #   model.toIdfFile().save(osm_file_path,true)
    #
    #   #save the componentized space type as a .osc
    #   #OpenStudio::logFree(OpenStudio::Info, 'openstudio.standards.Model', "saving osc to #{osc_file_path}")
    #   space_type_component.toIdfFile().save(osc_file_path,true)
    #
    #   #make the BCL component
    #   OpenStudio::logFree(OpenStudio::Info, 'openstudio.standards.Model', "creating BCL component")
    #   component = BCL::Component.new(component_dir)
    #   OpenStudio::logFree(OpenStudio::Info, 'openstudio.standards.Model', "created uid = #{component.uuid}")
    #
    #   #add component information
    #   component.name = component_name
    #   component.description = "This space type represent spaces in typical commercial buildings in the United States.  The information to create these space types was taken from the DOE Commercial Reference Building Models, which can be found at http://www1.eere.energy.gov/buildings/commercial_initiative/reference_buildings.html.  These space types include plug loads, gas equipment loads (cooking, etc), occupancy, infiltration, and ventilation rates, as well as schedules.  These space types should be viewed as starting points, and should be reviewed before being used to make decisions."
    #   component.source_manufacturer = "DOE"
    #   component.source_url = "http://www1.eere.energy.gov/buildings/commercial_initiative/reference_buildings.html"
    #   component.add_provenance("dgoldwas", Time.now.gmtime.strftime('%Y-%m-%dT%H:%M:%SZ'), "")
    #   component.add_tag("Space Types") # todo: what is the taxonomy string for space type? is there one?
    #
    #   #add arguments as attributes
    #   component.add_attribute("NREL_reference_building_vintage", template, "")
    #   component.add_attribute("Climate_zone", clim, "")
    #   component.add_attribute("NREL_reference_building_primary_space_type", building_type, "")
    #   component.add_attribute("NREL_reference_building_secondary_space_type", spc_type, "")
    #
    #   #openstudio type attribute
    #   component.add_attribute("OpenStudio Type", space_type.iddObjectType.valueDescription, "")
    #
    #   #add other attributes
    #   component.add_attribute("Lighting Standard",  data["lighting_standard"], "")
    #   component.add_attribute("Lighting Primary Space Type",  data["lighting_pri_spc_type"], "")
    #   component.add_attribute("Lighting Secondary Space Type",  data["lighting_sec_spc_type"], "")
    #
    #   component.add_attribute("Ventilation Standard",  data["ventilation_standard"], "")
    #   component.add_attribute("Ventilation Primary Space Type",  data["ventilation_pri_spc_type"], "")
    #   component.add_attribute("Ventilation Secondary Space Type",  data["ventilation_sec_spc_type"], "")
    #
    #   component.add_attribute("Occupancy Standard",  "NREL reference buildings", "")
    #   component.add_attribute("Occupancy Primary Space Type",  building_type, "")
    #   component.add_attribute("Occupancy Secondary Space Type",  spc_type, "")
    #
    #   component.add_attribute("Infiltration, Gas Equipment, Electric Equipment, and Schedules Standard",  "NREL reference buildings", "")
    #   component.add_attribute("Infiltration, Gas Equipment, Electric Equipment, and Schedules Primary Space Type",  building_type, "")
    #   component.add_attribute("Infiltration, Gas Equipment, Electric Equipment, and Schedules Secondary Space Type",  spc_type, "")
    #
    #   #add the osm and osc files to the component
    #   component.add_file("OpenStudio", "0.9.3",  osm_file_path.to_s, "#{file_name}.osm", "osm")
    #   component.add_file("OpenStudio", "0.9.3",  osc_file_path.to_s, "#{file_name}.osc", "osc")
    #
    #   #OpenStudio::logFree(OpenStudio::Info, 'openstudio.standards.Model', "saving component to #{component_dir}")
    #   component.save_component_xml(component_dir)
    #
    # =e
    # return the space type and the componentized space type

    return space_type

  end # end generate_space_type

>>>>>>> 0811176d
  # Create a material from the openstudio standards dataset.
  # @todo make return an OptionalMaterial
  def add_material(material_name)
    # First check model and return material if it already exists
    self.getMaterials.each do |material|
      if material.name.get.to_s == material_name
        OpenStudio::logFree(OpenStudio::Debug, 'openstudio.standards.Model', "Already added material: #{material_name}")
        return material
      end
    end

    #OpenStudio::logFree(OpenStudio::Info, 'openstudio.standards.Model', "Adding material: #{material_name}")

    # Get the object data
    data = self.find_object($os_standards['materials'], {'name'=>material_name})
    if !data
      OpenStudio::logFree(OpenStudio::Warn, 'openstudio.standards.Model', "Cannot find data for material: #{material_name}, will not be created.")
      return false #TODO change to return empty optional material
    end

    material = nil
    material_type = data['material_type']

    if material_type == 'StandardOpaqueMaterial'
      material = OpenStudio::Model::StandardOpaqueMaterial.new(self)
      material.setName(material_name)

      material.setRoughness(data['roughness'].to_s)
      material.setThickness(OpenStudio.convert(data['thickness'].to_f, 'in', 'm').get)
      material.setConductivity(OpenStudio.convert(data['conductivity'].to_f, 'Btu*in/hr*ft^2*R', 'W/m*K').get)
      material.setDensity(OpenStudio.convert(data['density'].to_f, 'lb/ft^3', 'kg/m^3').get)
      material.setSpecificHeat(OpenStudio.convert(data['specific_heat'].to_f, 'Btu/lb*R', 'J/kg*K').get)
      material.setThermalAbsorptance(data['thermal_absorptance'].to_f)
      material.setSolarAbsorptance(data['solar_absorptance'].to_f)
      material.setVisibleAbsorptance(data['visible_absorptance'].to_f)

    elsif material_type == 'MasslessOpaqueMaterial'
      material = OpenStudio::Model::MasslessOpaqueMaterial.new(self)
      material.setName(material_name)
      material.setThermalResistance(OpenStudio.convert(data['resistance'].to_f, 'hr*ft^2*R/Btu', 'm^2*K/W').get)

      material.setConductivity(OpenStudio.convert(data['conductivity'].to_f, 'Btu*in/hr*ft^2*R', 'W/m*K').get)
      material.setDensity(OpenStudio.convert(data['density'].to_f, 'lb/ft^3', 'kg/m^3').get)
      material.setSpecificHeat(OpenStudio.convert(data['specific_heat'].to_f, 'Btu/lb*R', 'J/kg*K').get)
      material.setThermalAbsorptance(data['thermal_absorptance'].to_f)
      material.setSolarAbsorptance(data['solar_absorptance'].to_f)
      material.setVisibleAbsorptance(data['visible_absorptance'].to_f)

    elsif material_type == 'AirGap'
      material = OpenStudio::Model::AirGap.new(self)
      material.setName(material_name)

      material.setThermalResistance(OpenStudio.convert(data['resistance'].to_f, 'hr*ft^2*R/Btu*in', 'm*K/W').get)

    elsif material_type == 'Gas'
      material = OpenStudio::Model::Gas.new(self)
      material.setName(material_name)

      material.setThickness(OpenStudio.convert(data['thickness'].to_f, 'in', 'm').get)
      material.setGasType(data['gas_type'].to_s)

    elsif material_type == 'SimpleGlazing'
      material = OpenStudio::Model::SimpleGlazing.new(self)
      material.setName(material_name)

      material.setUFactor(OpenStudio.convert(data['u_factor'].to_f, 'Btu/hr*ft^2*R', 'W/m^2*K').get)
      material.setSolarHeatGainCoefficient(data['solar_heat_gain_coefficient'].to_f)
      material.setVisibleTransmittance(data['visible_transmittance'].to_f)

    elsif material_type == 'StandardGlazing'
      material = OpenStudio::Model::StandardGlazing.new(self)
      material.setName(material_name)

      material.setOpticalDataType(data['optical_data_type'].to_s)
      material.setThickness(OpenStudio.convert(data['thickness'].to_f, 'in', 'm').get)
      material.setSolarTransmittanceatNormalIncidence(data['solar_transmittance_at_normal_incidence'].to_f)
      material.setFrontSideSolarReflectanceatNormalIncidence(data['front_side_solar_reflectance_at_normal_incidence'].to_f)
      material.setBackSideSolarReflectanceatNormalIncidence(data['back_side_solar_reflectance_at_normal_incidence'].to_f)
      material.setVisibleTransmittanceatNormalIncidence(data['visible_transmittance_at_normal_incidence'].to_f)
      material.setFrontSideVisibleReflectanceatNormalIncidence(data['front_side_visible_reflectance_at_normal_incidence'].to_f)
      material.setBackSideVisibleReflectanceatNormalIncidence(data['back_side_visible_reflectance_at_normal_incidence'].to_f)
      material.setInfraredTransmittanceatNormalIncidence(data['infrared_transmittance_at_normal_incidence'].to_f)
      material.setFrontSideInfraredHemisphericalEmissivity(data['front_side_infrared_hemispherical_emissivity'].to_f)
      material.setBackSideInfraredHemisphericalEmissivity(data['back_side_infrared_hemispherical_emissivity'].to_f)
      material.setConductivity(OpenStudio.convert(data['conductivity'].to_f, 'Btu*in/hr*ft^2*R', 'W/m*K').get)
      material.setDirtCorrectionFactorforSolarandVisibleTransmittance(data['dirt_correction_factor_for_solar_and_visible_transmittance'].to_f)
      if /true/i.match(data['solar_diffusing'].to_s)
        material.setSolarDiffusing(true)
      else
        material.setSolarDiffusing(false)
      end

    else
      puts "Unknown material type #{material_type}"
      exit
    end

    return material

  end

  # Create a construction from the openstudio standards dataset.
  # If construction_props are specified, modifies the insulation layer accordingly.
  # @todo make return an OptionalConstruction
  def add_construction(construction_name, construction_props = nil)

    # First check model and return construction if it already exists
    self.getConstructions.each do |construction|
      if construction.name.get.to_s == construction_name
        OpenStudio::logFree(OpenStudio::Debug, 'openstudio.standards.Model', "Already added construction: #{construction_name}")
        return construction
      end
    end

    OpenStudio::logFree(OpenStudio::Debug, 'openstudio.standards.Model', "Adding construction: #{construction_name}")

    # Get the object data
    data = self.find_object($os_standards['constructions'], {'name'=>construction_name})
    if !data
      OpenStudio::logFree(OpenStudio::Warn, 'openstudio.standards.Model', "Cannot find data for construction: #{construction_name}, will not be created.")
      return OpenStudio::Model::OptionalConstruction.new
    end

    # Make a new construction and set the standards details
    construction = OpenStudio::Model::Construction.new(self)
    construction.setName(construction_name)
    standards_info = construction.standardsInformation

    intended_surface_type = data['intended_surface_type']
    unless intended_surface_type
      intended_surface_type = ''
    end
    standards_info.setIntendedSurfaceType(intended_surface_type)

    standards_construction_type = data['standards_construction_type']
    unless standards_construction_type
      standards_construction_type = ''
    end
    standards_info.setStandardsConstructionType(standards_construction_type)

    # TODO: could put construction rendering color in the spreadsheet

    # Add the material layers to the construction
    layers = OpenStudio::Model::MaterialVector.new
    data['materials'].each do |material_name|
      material = add_material(material_name)
      if material
        layers << material
      end
    end
    construction.setLayers(layers)

    # Modify the R value of the insulation to hit the specified U-value, C-Factor, or F-Factor.
    # Doesn't currently operate on glazing constructions
    if construction_props
      # Determine the target U-value, C-factor, and F-factor
      target_u_value_ip = construction_props['assembly_maximum_u_value']
      target_f_factor_ip = construction_props['assembly_maximum_f_factor']
      target_c_factor_ip = construction_props['assembly_maximum_c_factor']

      OpenStudio::logFree(OpenStudio::Debug, 'openstudio.standards.Model', "#{data['intended_surface_type']} u_val #{target_u_value_ip} f_fac #{target_f_factor_ip} c_fac #{target_c_factor_ip}")

      if target_u_value_ip && !(data['intended_surface_type'] == 'ExteriorWindow' || data['intended_surface_type'] == 'Skylight')

        # Set the U-Value
        construction.set_u_value(target_u_value_ip.to_f, data['insulation_layer'], data['intended_surface_type'], true)

      elsif target_f_factor_ip && data['intended_surface_type'] == 'GroundContactFloor'

        # Set the F-Factor (only applies to slabs on grade)
        # TODO figure out what the prototype buildings did about ground heat transfer
        #construction.set_slab_f_factor(target_f_factor_ip.to_f, data['insulation_layer'])
        construction.set_u_value(0.0, data['insulation_layer'], data['intended_surface_type'], true)

      elsif target_c_factor_ip && data['intended_surface_type'] == 'GroundContactWall'

        # Set the C-Factor (only applies to underground walls)
        # TODO figure out what the prototype buildings did about ground heat transfer
        #construction.set_underground_wall_c_factor(target_c_factor_ip.to_f, data['insulation_layer'])
        construction.set_u_value(0.0, data['insulation_layer'], data['intended_surface_type'], true)

      end

    end

    OpenStudio::logFree(OpenStudio::Info, 'openstudio.standards.Model', "Adding construction #{construction.name}.")

    return construction

  end

  # Helper method to find a particular construction and add it to the model
  # after modifying the insulation value if necessary.
  def find_and_add_construction(building_vintage, climate_zone_set, intended_surface_type, standards_construction_type, building_category)

    # Get the construction properties,
    # which specifies properties by construction category by climate zone set.
    # AKA the info in Tables 5.5-1-5.5-8
    props = self.find_object($os_standards['construction_properties'], {'template'=>building_vintage,
                                                                    'climate_zone_set'=> climate_zone_set,
                                                                    'intended_surface_type'=> intended_surface_type,
                                                                    'standards_construction_type'=> standards_construction_type,
                                                                    'building_category' => building_category
                                                                    })
    if !props
      OpenStudio::logFree(OpenStudio::Error, 'openstudio.standards.Model', "Could not find construction properties for: #{building_vintage}-#{climate_zone_set}-#{intended_surface_type}-#{standards_construction_type}-#{building_category}.")
      return false
    else
      OpenStudio::logFree(OpenStudio::Debug, 'openstudio.standards.Model', "Construction properties for: #{building_vintage}-#{climate_zone_set}-#{intended_surface_type}-#{standards_construction_type}-#{building_category} = #{props}.")
    end

    # Make sure that a construction is specified
    if props['construction'].nil?
      OpenStudio::logFree(OpenStudio::Error, 'openstudio.standards.Model', "No typical construction is specified for construction properties of: #{building_vintage}-#{climate_zone_set}-#{intended_surface_type}-#{standards_construction_type}-#{building_category}.  Make sure it is entered in the spreadsheet.")
      return false
    end

    # Add the construction, modifying properties as necessary
    construction = add_construction(props['construction'], props)

    return construction

  end

  # Create a construction set from the openstudio standards dataset.
  # Returns an Optional DefaultConstructionSet
  def add_construction_set(building_vintage, clim, building_type, spc_type, is_residential)

    construction_set = OpenStudio::Model::OptionalDefaultConstructionSet.new

    # Find the climate zone set that this climate zone falls into
    climate_zone_set = find_climate_zone_set(clim, building_vintage)
    if !climate_zone_set
      return construction_set
    end

    # Get the object data
    data = self.find_object($os_standards['construction_sets'], {'template'=>building_vintage, 'climate_zone_set'=> climate_zone_set, 'building_type'=>building_type, 'space_type'=>spc_type, 'is_residential'=>is_residential})
    if !data
      data = self.find_object($os_standards['construction_sets'], {'template'=>building_vintage, 'climate_zone_set'=> climate_zone_set, 'building_type'=>building_type, 'space_type'=>spc_type})
      if !data
        return construction_set
      end
    end

    OpenStudio::logFree(OpenStudio::Info, 'openstudio.standards.Model', "Adding construction set: #{building_vintage}-#{clim}-#{building_type}-#{spc_type}-is_residential#{is_residential}")

    name = make_name(building_vintage, clim, building_type, spc_type)

    # Create a new construction set and name it
    construction_set = OpenStudio::Model::DefaultConstructionSet.new(self)
    construction_set.setName(name)

    # Exterior surfaces constructions
    exterior_surfaces = OpenStudio::Model::DefaultSurfaceConstructions.new(self)
    construction_set.setDefaultExteriorSurfaceConstructions(exterior_surfaces)
    if data['exterior_floor_standards_construction_type'] && data['exterior_floor_building_category']
      exterior_surfaces.setFloorConstruction(find_and_add_construction(building_vintage,
                                                                       climate_zone_set,
                                                                       'ExteriorFloor',
                                                                       data['exterior_floor_standards_construction_type'],
                                                                       data['exterior_floor_building_category']))
    end
    if data['exterior_wall_standards_construction_type'] && data['exterior_wall_building_category']
      exterior_surfaces.setWallConstruction(find_and_add_construction(building_vintage,
                                                                       climate_zone_set,
                                                                       'ExteriorWall',
                                                                       data['exterior_wall_standards_construction_type'],
                                                                       data['exterior_wall_building_category']))
    end
    if data['exterior_roof_standards_construction_type'] && data['exterior_roof_building_category']
      exterior_surfaces.setRoofCeilingConstruction(find_and_add_construction(building_vintage,
                                                                       climate_zone_set,
                                                                       'ExteriorRoof',
                                                                       data['exterior_roof_standards_construction_type'],
                                                                       data['exterior_roof_building_category']))
    end

    # Interior surfaces constructions
    interior_surfaces = OpenStudio::Model::DefaultSurfaceConstructions.new(self)
    construction_set.setDefaultInteriorSurfaceConstructions(interior_surfaces)
    construction_name = data['interior_floors']
    if construction_name != nil
      interior_surfaces.setFloorConstruction(add_construction(construction_name))
    end
    construction_name = data['interior_walls']
    if construction_name != nil
      interior_surfaces.setWallConstruction(add_construction(construction_name))
    end
    construction_name = data['interior_ceilings']
    if construction_name != nil
      interior_surfaces.setRoofCeilingConstruction(add_construction(construction_name))
    end

    # Ground contact surfaces constructions
    ground_surfaces = OpenStudio::Model::DefaultSurfaceConstructions.new(self)
    construction_set.setDefaultGroundContactSurfaceConstructions(ground_surfaces)
    if data['ground_contact_floor_standards_construction_type'] && data['ground_contact_floor_building_category']
      ground_surfaces.setFloorConstruction(find_and_add_construction(building_vintage,
                                                                       climate_zone_set,
                                                                       'GroundContactFloor',
                                                                       data['ground_contact_floor_standards_construction_type'],
                                                                       data['ground_contact_floor_building_category']))
    end
    if data['ground_contact_wall_standards_construction_type'] && data['ground_contact_wall_building_category']
      ground_surfaces.setWallConstruction(find_and_add_construction(building_vintage,
                                                                       climate_zone_set,
                                                                       'GroundContactWall',
                                                                       data['ground_contact_wall_standards_construction_type'],
                                                                       data['ground_contact_wall_building_category']))
    end
    if data['ground_contact_ceiling_standards_construction_type'] && data['ground_contact_ceiling_building_category']
      ground_surfaces.setRoofCeilingConstruction(find_and_add_construction(building_vintage,
                                                                       climate_zone_set,
                                                                       'GroundContactRoof',
                                                                       data['ground_contact_ceiling_standards_construction_type'],
                                                                       data['ground_contact_ceiling_building_category']))
    end

    # Exterior sub surfaces constructions
    exterior_subsurfaces = OpenStudio::Model::DefaultSubSurfaceConstructions.new(self)
    construction_set.setDefaultExteriorSubSurfaceConstructions(exterior_subsurfaces)
    if data['exterior_fixed_window_standards_construction_type'] && data['exterior_fixed_window_building_category']
      exterior_subsurfaces.setFixedWindowConstruction(find_and_add_construction(building_vintage,
                                                                       climate_zone_set,
                                                                       'ExteriorWindow',
                                                                       data['exterior_fixed_window_standards_construction_type'],
                                                                       data['exterior_fixed_window_building_category']))
    end
    if data['exterior_operable_window_standards_construction_type'] && data['exterior_operable_window_building_category']
      exterior_subsurfaces.setOperableWindowConstruction(find_and_add_construction(building_vintage,
                                                                       climate_zone_set,
                                                                       'ExteriorWindow',
                                                                       data['exterior_operable_window_standards_construction_type'],
                                                                       data['exterior_operable_window_building_category']))
    end
    if data['exterior_door_standards_construction_type'] && data['exterior_door_building_category']
      exterior_subsurfaces.setDoorConstruction(find_and_add_construction(building_vintage,
                                                                       climate_zone_set,
                                                                       'ExteriorDoor',
                                                                       data['exterior_door_standards_construction_type'],
                                                                       data['exterior_door_building_category']))
    end
    construction_name = data['exterior_glass_doors']
    if construction_name != nil
      exterior_subsurfaces.setGlassDoorConstruction(add_construction(construction_name))
    end
    if data['exterior_overhead_door_standards_construction_type'] && data['exterior_overhead_door_building_category']
      exterior_subsurfaces.setOverheadDoorConstruction(find_and_add_construction(building_vintage,
                                                                       climate_zone_set,
                                                                       'ExteriorDoor',
                                                                       data['exterior_overhead_door_standards_construction_type'],
                                                                       data['exterior_overhead_door_building_category']))
    end
    if data['exterior_skylight_standards_construction_type'] && data['exterior_skylight_building_category']
      exterior_subsurfaces.setSkylightConstruction(find_and_add_construction(building_vintage,
                                                                       climate_zone_set,
                                                                       'Skylight',
                                                                       data['exterior_skylight_standards_construction_type'],
                                                                       data['exterior_skylight_building_category']))
    end
    if construction_name = data['tubular_daylight_domes']
      exterior_subsurfaces.setTubularDaylightDomeConstruction(add_construction(construction_name))
    end
    if construction_name = data['tubular_daylight_diffusers']
      exterior_subsurfaces.setTubularDaylightDiffuserConstruction(add_construction(construction_name))
    end

    # Interior sub surfaces constructions
    interior_subsurfaces = OpenStudio::Model::DefaultSubSurfaceConstructions.new(self)
    construction_set.setDefaultInteriorSubSurfaceConstructions(interior_subsurfaces)
    if construction_name = data['interior_fixed_windows']
      interior_subsurfaces.setFixedWindowConstruction(add_construction(construction_name))
    end
    if construction_name = data['interior_operable_windows']
      interior_subsurfaces.setOperableWindowConstruction(add_construction(construction_name))
    end
    if construction_name = data['interior_doors']
      interior_subsurfaces.setDoorConstruction(add_construction(construction_name))
    end

    # Other constructions
    if construction_name = data['interior_partitions']
      construction_set.setInteriorPartitionConstruction(add_construction(construction_name))
    end
    if construction_name = data['space_shading']
      construction_set.setSpaceShadingConstruction(add_construction(construction_name))
    end
    if construction_name = data['building_shading']
      construction_set.setBuildingShadingConstruction(add_construction(construction_name))
    end
    if construction_name = data['site_shading']
      construction_set.setSiteShadingConstruction(add_construction(construction_name))
    end

    # componentize the construction set
    #construction_set_component = construction_set.createComponent

    # Return the construction set
    return OpenStudio::Model::OptionalDefaultConstructionSet.new(construction_set)

  end

  def add_curve(curve_name)

    #OpenStudio::logFree(OpenStudio::Info, "openstudio.prototype.addCurve", "Adding curve '#{curve_name}' to the model.")

    success = false

    curve_biquadratics = $os_standards["curve_biquadratics"]
    curve_quadratics = $os_standards["curve_quadratics"]
    curve_bicubics = $os_standards["curve_bicubics"]
    curve_cubics = $os_standards["curve_cubics"]

    # Make biquadratic curves
    curve_data = self.find_object(curve_biquadratics, {"name"=>curve_name})
    if curve_data
      curve = OpenStudio::Model::CurveBiquadratic.new(self)
      curve.setName(curve_data["name"])
      curve.setCoefficient1Constant(curve_data["coeff_1"])
      curve.setCoefficient2x(curve_data["coeff_2"])
      curve.setCoefficient3xPOW2(curve_data["coeff_3"])
      curve.setCoefficient4y(curve_data["coeff_4"])
      curve.setCoefficient5yPOW2(curve_data["coeff_5"])
      curve.setCoefficient6xTIMESY(curve_data["coeff_6"])
      curve.setMinimumValueofx(curve_data["min_x"])
      curve.setMaximumValueofx(curve_data["max_x"])
      curve.setMinimumValueofy(curve_data["min_y"])
      curve.setMaximumValueofy(curve_data["max_y"])
      if curve_data["min_out"]
        curve.setMinimumCurveOutput(curve_data["min_out"])
      end
      if curve_data["max_out"]
        curve.setMaximumCurveOutput(curve_data["max_out"])
      end
      success = true
      return curve
    end

    # Make quadratic curves
    curve_data = self.find_object(curve_quadratics, {"name"=>curve_name})
    if curve_data
      curve = OpenStudio::Model::CurveQuadratic.new(self)
      curve.setName(curve_data["name"])
      curve.setCoefficient1Constant(curve_data["coeff_1"])
      curve.setCoefficient2x(curve_data["coeff_2"])
      curve.setCoefficient3xPOW2(curve_data["coeff_3"])
      curve.setMinimumValueofx(curve_data["min_x"])
      curve.setMaximumValueofx(curve_data["max_x"])
      if curve_data["min_out"]
        curve.setMinimumCurveOutput(curve_data["min_out"])
      end
      if curve_data["max_out"]
        curve.setMaximumCurveOutput(curve_data["max_out"])
      end      
      success = true
      return curve
    end

    # Make cubic curves
    curve_data = self.find_object(curve_cubics, {"name"=>curve_name})
    if curve_data
      curve = OpenStudio::Model::CurveCubic.new(self)
      curve.setName(curve_data["name"])
      curve.setCoefficient1Constant(curve_data["coeff_1"])
      curve.setCoefficient2x(curve_data["coeff_2"])
      curve.setCoefficient3xPOW2(curve_data["coeff_3"])
      curve.setCoefficient4xPOW3(curve_data["coeff_4"])
      curve.setMinimumValueofx(curve_data["min_x"])
      curve.setMaximumValueofx(curve_data["max_x"])
      if curve_data["min_out"]
        curve.setMinimumCurveOutput(curve_data["min_out"])
      end
      if curve_data["max_out"]
        curve.setMaximumCurveOutput(curve_data["max_out"])
      end      
      success = true
      return curve
    end

    # Make bicubic curves
    curve_data = self.find_object(curve_bicubics, {"name"=>curve_name})
    if curve_data
      curve = OpenStudio::Model::CurveBicubic.new(self)
      curve.setName(curve_data["name"])
      curve.setCoefficient1Constant(curve_data["coeff_1"])
      curve.setCoefficient2x(curve_data["coeff_2"])
      curve.setCoefficient3xPOW2(curve_data["coeff_3"])
      curve.setCoefficient4y(curve_data["coeff_4"])
      curve.setCoefficient5yPOW2(curve_data["coeff_5"])
      curve.setCoefficient6xTIMESY(curve_data["coeff_6"])
      curve.setCoefficient7xPOW3(curve_data["coeff_7"])
      curve.setCoefficient8yPOW3(curve_data["coeff_8"])
      curve.setCoefficient9xPOW2TIMESY(curve_data["coeff_9"])
      curve.setCoefficient10xTIMESYPOW2(curve_data["coeff_10"])
      curve.setMinimumValueofx(curve_data["min_x"])
      curve.setMaximumValueofx(curve_data["max_x"])
      curve.setMinimumValueofy(curve_data["min_y"])
      curve.setMaximumValueofy(curve_data["max_y"])
      if curve_data["min_out"]
        curve.setMinimumCurveOutput(curve_data["min_out"])
      end
      if curve_data["max_out"]
        curve.setMaximumCurveOutput(curve_data["max_out"])
      end      
      success = true
      return curve
    end

    # Return false if the curve was not created
    if success == false
      #OpenStudio::logFree(OpenStudio::Warn, "openstudio.prototype.addCurve", "Could not find a curve called '#{curve_name}' in the standards.")
      return nil
    end

  end

  # Get the full path to the weather file that is specified in the model.
  #
  # @return [OpenStudio::OptionalPath]
  def get_full_weather_file_path

    full_epw_path = OpenStudio::OptionalPath.new

    if self.weatherFile.is_initialized
      epw_path = self.weatherFile.get.path
      if epw_path.is_initialized
        if File.exist?(epw_path.get.to_s)
          full_epw_path = OpenStudio::OptionalPath.new(epw_path.get)
        else
          # If this is an always-run Measure, need to check a different path
          alt_weath_path = File.expand_path(File.join(File.dirname(__FILE__), "../../../resources"))
          alt_epw_path = File.expand_path(File.join(alt_weath_path, epw_path.get.to_s))
          if File.exist?(alt_epw_path)
            full_epw_path = OpenStudio::OptionalPath.new(OpenStudio::Path.new(alt_epw_path))
          else
            OpenStudio::logFree(OpenStudio::Error, "openstudio.standards.Model", "Model has been assigned a weather file, but the file is not in the specified location of '#{epw_path.get}'.")
          end
        end
      else
        OpenStudio::logFree(OpenStudio::Error, "openstudio.standards.Model", "Model has a weather file assigned, but the weather file path has been deleted.")
      end
    else
      OpenStudio::logFree(OpenStudio::Error, 'openstudio.standards.Model', 'Model has not been assigned a weather file.')
    end
  
    return full_epw_path
  
  end

  # Method to gather prototype simulation results for a specific climate zone, building type, and template
  #
  # @param climate_zone [String] string for the ASHRAE climate zone.
  # @param building_type [String] string for prototype building type.
  # @param template [String] string for prototype template to target.
  # @return [Hash] Returns a hash with data presented in various bins. Returns nil if no search results
  def process_results_for_datapoint(climate_zone, building_type, template)

    # Combine the data from the JSON files into a single hash
    top_dir = File.expand_path( '../../..',File.dirname(__FILE__))
    standards_data_dir = "#{top_dir}/data/standards"

    # Load the legacy idf results JSON file into a ruby hash
    temp = File.read("#{standards_data_dir}/legacy_idf_results.json")
    legacy_idf_results = JSON.parse(temp)

    # List of all fuel types
    fuel_types = ['Electricity', 'Natural Gas', 'Additional Fuel', 'District Cooling', 'District Heating', 'Water']

    # List of all end uses
    end_uses = ['Heating', 'Cooling', 'Interior Lighting', 'Exterior Lighting', 'Interior Equipment', 'Exterior Equipment', 'Fans', 'Pumps', 'Heat Rejection','Humidification', 'Heat Recovery', 'Water Systems', 'Refrigeration', 'Generators']

    # Get legacy idf results
    legacy_results_hash = {}
    legacy_results_hash['total_legacy_energy_val'] = 0
    legacy_results_hash['total_legacy_water_val'] = 0
    legacy_results_hash['total_energy_by_fuel'] = {}
    legacy_results_hash['total_energy_by_end_use'] = {}
    fuel_types.each do |fuel_type|

      end_uses.each do |end_use|
        next if end_use == 'Exterior Equipment'

        # Get the legacy results number
        legacy_val = legacy_idf_results.dig(building_type, template, climate_zone, fuel_type, end_use)

        # Combine the exterior lighting and exterior equipment
        if end_use == 'Exterior Lighting'
          legacy_exterior_equipment = legacy_idf_results.dig(building_type, template, climate_zone, fuel_type, 'Exterior Equipment')
          unless legacy_exterior_equipment.nil?
            legacy_val += legacy_exterior_equipment
          end
        end

        if legacy_val.nil?
          OpenStudio::logFree(OpenStudio::Error, 'openstudio.standards.Model', "#{fuel_type} #{end_use} legacy idf value not found")
          next
        end

        # Add the energy to the total
        if fuel_type == 'Water'
          legacy_results_hash['total_legacy_water_val'] += legacy_val
        else
          legacy_results_hash['total_legacy_energy_val'] += legacy_val

          # add to fuel specific total
          if legacy_results_hash['total_energy_by_fuel'][fuel_type]
            legacy_results_hash['total_energy_by_fuel'][fuel_type] += legacy_val # add to existing counter
          else
            legacy_results_hash['total_energy_by_fuel'][fuel_type] = legacy_val # start new counter
          end

          # add to end use specific total
          if legacy_results_hash['total_energy_by_end_use'][end_use]
            legacy_results_hash['total_energy_by_end_use'][end_use] += legacy_val # add to existing counter
          else
            legacy_results_hash['total_energy_by_end_use'][end_use] = legacy_val # start new counter
          end

        end

      end # Next end use

    end # Next fuel type

    return legacy_results_hash

  end

  # Keep track of floor area for prototype buildings.
  # This is used to calculate EUI's to compare against non prototype buildings
  # Areas taken from scorecard Excel Files
  #
  # @param [Sting] building type
  # @return [Double] floor area (m^2) of prototype building for building type passed in. Returns nil if unexpected building type
  def find_prototype_floor_area(building_type)

    if building_type == 'FullServiceRestaurant' # 5502 ft^2
      result = 511
    elsif building_type == 'Hospital' # 241,410 ft^2 (including basement)
      result = 22422
    elsif building_type == 'LargeHotel' # 122,132 ft^2
      result = 11345
    elsif building_type == 'LargeOffice' # 498,600 ft^2
      result = 46320
    elsif building_type == 'MediumOffice' # 53,600 ft^2
      result = 4982
    elsif building_type == 'MidriseApartment' # 33,700 ft^2
      result = 3135
    elsif building_type == 'Office'
      result = nil # todo - there shouldn't be a prototype building for this
      OpenStudio::logFree(OpenStudio::Error, 'openstudio.standards.Model', "Measures calling this should choose between SmallOffice, MediumOffice, and LargeOffice")
    elsif building_type == 'Outpatient' #40.950 ft^2
      result = 3804
    elsif building_type == 'PrimarySchool' # 73,960 ft^2
      result = 6871
    elsif building_type == 'QuickServiceRestaurant' # 2500 ft^2
      result = 232
    elsif building_type == 'Retail' # 24,695 ft^2
      result = 2294
    elsif building_type == 'SecondarySchool' # 210,900 ft^2
      result = 19592
    elsif building_type == 'SmallHotel' # 43,200 ft^2
      result = 4014
    elsif building_type == 'SmallOffice' # 5500 ft^2
      result = 511
    elsif building_type == 'StripMall' # 22,500 ft^2
      result = 2090
    elsif building_type == 'SuperMarket' #45,002 ft2 (from legacy reference idf file)
      result = 4181
    elsif building_type == 'Warehouse' # 49,495 ft^2 (legacy ref shows 52,045, but I wil calc using 49,495)
      result = 4595
    else
      OpenStudio::logFree(OpenStudio::Error, 'openstudio.standards.Model', "Didn't find expected building type. As a result can't determine floor prototype floor area")
      result = nil
    end

    return result

  end

  # this is used by other methods to get the clinzte aone and building type from a model.
  # it has logic to break office into small, medium or large based on building area that can be turned off
  # @param [bool] re-map small office or leave it alone
  # @return [hash] key for climate zone and building type, both values are strings
  def get_building_climate_zone_and_building_type(remap_office = true)

    # get climate zone from model
    # get ashrae climate zone from model
    climate_zone = ''
    climateZones = self.getClimateZones
    climateZones.climateZones.each do |climateZone|
      if climateZone.institution == "ASHRAE"
        climate_zone = "ASHRAE 169-2006-#{climateZone.value}"
        next
      end
    end

    # get building type from model
    building_type = ''
    if self.getBuilding.standardsBuildingType.is_initialized
      building_type = self.getBuilding.standardsBuildingType.get
    end

    # prototype small office approx 500 m^2
    # prototype medium office approx 5000 m^2
    # prototype large office approx 50,000 m^2
    # map office building type to small medium or large
    if building_type == "Office" and remap_office
      open_studio_area = self.getBuilding.floorArea
      if open_studio_area < 2750
        building_type = "SmallOffice"
      elsif open_studio_area < 25250
        building_type = "MediumOffice"
      else
        building_type = "LargeOffice"
      end
    end

    results = {}
    results['climate_zone'] = climate_zone
    results['building_type'] = building_type

    return results

  end

  # user needs to pass in building_vintage as string. The building type and climate zone will come from the model.
  # If the building type or ASHRAE climate zone is not set in the model this will return nil
  # If the lookup doesn't find matching simulation results this wil return nil
  #
  # @param [String] target prototype template for eui lookup
  # @return [Double] EUI (MJ/m^2) for target template for given OSM. Returns nil if can't calculate EUI
  def find_target_eui(template)

    building_data = self.get_building_climate_zone_and_building_type
    climate_zone = building_data['climate_zone']
    building_type = building_data['building_type']

    # look up results
    target_consumption = process_results_for_datapoint(climate_zone, building_type, template)

    # lookup target floor area for prototype buildings
    target_floor_area = find_prototype_floor_area(building_type)

    if target_consumption['total_legacy_energy_val'] > 0
      if target_floor_area > 0
        result = target_consumption['total_legacy_energy_val']/target_floor_area
      else
        OpenStudio::logFree(OpenStudio::Error, 'openstudio.standards.Model', "Cannot find prototype building floor area")
        result = nil
      end
    else
      OpenStudio::logFree(OpenStudio::Error, 'openstudio.standards.Model', "Cannot find target results for #{climate_zone},#{building_type},#{template}")
      result = nil # couldn't calculate EUI consumpiton lookup failed
    end

    return result

  end

<<<<<<< HEAD
=======
  # user needs to pass in building_vintage as string. The building type and climate zone will come from the model.
  # If the building type or ASHRAE climate zone is not set in the model this will return nil
  # If the lookup doesn't find matching simulation results this wil return nil
  #
  # @param [String] target prototype template for eui lookup
  # @return [Hash] EUI (MJ/m^2) This will return a hash of end uses. key is end use, value is eui
  def find_target_eui_by_end_use(template)

    building_data = self.get_building_climate_zone_and_building_type
    climate_zone = building_data['climate_zone']
    building_type = building_data['building_type']

    # look up results
    target_consumption = process_results_for_datapoint(climate_zone, building_type, template)

    # lookup target floor area for prototype buildings
    target_floor_area = find_prototype_floor_area(building_type)

    if target_consumption['total_legacy_energy_val'] > 0
      if target_floor_area > 0
        result = {}
        target_consumption['total_energy_by_end_use'].each do |end_use,consumption|
          result[end_use] = consumption/target_floor_area
        end
      else
        OpenStudio::logFree(OpenStudio::Error, 'openstudio.standards.Model', "Cannot find prototype building floor area")
        result = nil
      end
    else
      OpenStudio::logFree(OpenStudio::Error, 'openstudio.standards.Model', "Cannot find target results for #{climate_zone},#{building_type},#{template}")
      result = nil # couldn't calculate EUI consumpiton lookup failed
    end

    return result

  end
  
  private
>>>>>>> 0811176d

  # Get a unique list of constructions with given
  # boundary condition and a given type of surface.
  # Pulls from both default construction sets and
  # hard-assigned constructions.
  #
  # @param boundary_condition [String] the desired boundary condition
  # valid choices are:
  # Adiabatic
  # Surface
  # Outdoors
  # Ground
  # @param type [String] the type of surface to find
  # valid choices are:
  # AtticFloor
  # AtticWall
  # AtticRoof
  # DemisingFloor
  # DemisingWall
  # DemisingRoof
  # ExteriorFloor
  # ExteriorWall
  # ExteriorRoof
  # ExteriorWindow
  # ExteriorDoor
  # GlassDoor
  # GroundContactFloor
  # GroundContactWall
  # GroundContactRoof
  # InteriorFloor
  # InteriorWall
  # InteriorCeiling
  # InteriorPartition
  # InteriorWindow
  # InteriorDoor
  # OverheadDoor
  # Skylight
  # TubularDaylightDome
  # TubularDaylightDiffuser
  # return [Array<OpenStudio::Model::ConstructionBase>]
  # an array of all constructions.
  def find_constructions(boundary_condition, type)

      constructions = []

      # From default construction sets
      self.getDefaultConstructionSets.each do |const_set|
        
        ext_surfs = const_set.defaultExteriorSurfaceConstructions
        int_surfs = const_set.defaultInteriorSurfaceConstructions
        gnd_surfs = const_set.defaultGroundContactSurfaceConstructions
        ext_subsurfs = const_set.defaultExteriorSubSurfaceConstructions
        int_subsurfs = const_set.defaultInteriorSubSurfaceConstructions
        
        # Can't handle incomplete construction sets
        if ext_surfs.empty? || 
          int_surfs.empty? ||
          gnd_surfs.empty? ||
          ext_subsurfs.empty? ||
          int_subsurfs.empty?
          
          OpenStudio::logFree(OpenStudio::Error, "openstudio.model.Space", "Default construction set #{const_set.name} is incomplete; contructions from this set will not be reported.")
          next
        end  
        
        ext_surfs = ext_surfs.get
        int_surfs = int_surfs.get
        gnd_surfs = gnd_surfs.get
        ext_subsurfs = ext_subsurfs.get
        int_subsurfs = int_subsurfs.get

        case type
        # Exterior Surfaces
        when 'ExteriorWall', 'AtticWall'
          constructions << ext_surfs.wallConstruction
        when 'ExteriorFloor'
          constructions << ext_surfs.floorConstruction
        when 'ExteriorRoof', 'AtticRoof'
          constructions << ext_surfs.roofCeilingConstruction       
        # Interior Surfaces
        when 'InteriorWall', 'DemisingWall', 'InteriorPartition'
          constructions << int_surfs.wallConstruction
        when 'InteriorFloor', 'AtticFloor', 'DemisingFloor'
          constructions << int_surfs.floorConstruction
        when 'InteriorCeiling', 'DemisingRoof'
          constructions << int_surfs.roofCeilingConstruction 
        # Ground Contact Surfaces
        when 'GroundContactWall'
          constructions << gnd_surfs.wallConstruction
        when 'GroundContactFloor'
          constructions << gnd_surfs.floorConstruction
        when 'GroundContactRoof'
          constructions << gnd_surfs.roofCeilingConstruction
        # Exterior SubSurfaces
        when 'ExteriorWindow'
          constructions << ext_subsurfs.fixedWindowConstruction
          constructions << ext_subsurfs.operableWindowConstruction
        when 'ExteriorDoor'
          constructions << ext_subsurfs.doorConstruction
        when 'GlassDoor'
          constructions << ext_subsurfs.glassDoorConstruction
        when 'OverheadDoor'
          constructions << ext_subsurfs.overheadDoorConstruction
        when 'Skylight'
          constructions << ext_subsurfs.skylightConstruction
        when 'TubularDaylightDome'
          constructions << ext_subsurfs.tubularDaylightDomeConstruction
        when 'TubularDaylightDiffuser'
          constructions << ext_subsurfs.tubularDaylightDiffuserConstruction
        # Interior SubSurfaces
        when 'InteriorWindow'
          constructions << int_subsurfs.fixedWindowConstruction
          constructions << int_subsurfs.operableWindowConstruction
        when 'InteriorDoor'
          constructions << int_subsurfs.doorConstruction          
        end
      end
      
      # Hard-assigned surfaces
      self.getSurfaces.each do |surf|
        next unless surf.outsideBoundaryCondition == boundary_condition
        next unless surf.surfaceType == type
        constructions_to_modify << surf.construction
      end
      
      # Hard-assigned subsurfaces
      self.getSubSurfaces.each do |surf|
        next unless surf.outsideBoundaryCondition == boundary_condition
        next unless surf.subSurfaceType == type
        constructions_to_modify << surf.construction
      end
      
      # Throw out the empty constructions
      all_constructions = []
      constructions.uniq.sort.each do |const|
        next if const.empty?
        all_constructions << const.get
      end
      
      # Only return the unique list
      all_constructions = all_constructions.uniq
      
      return all_constructions
      
  end

  # Go through the default construction sets and hard-assigned
  # constructions. Clone the existing constructions and set their
  # intended surface type and standards construction type per
  # the PRM.  For some standards, this will involve making
  # modifications.  For others, it will not.
  #
  # @param template [String] valid choices are 90.1-2004,
  # 90.1-2007, 90.1-2010, 90.1-2013
  # @return [Bool] returns true if successful, false if not
  def apply_performance_rating_method_construction_types(template)
  
    types_to_modify = []
    
    # Possible boundary conditions are
    # Adiabatic
    # Surface
    # Outdoors
    # Ground
    
    # Possible surface types are
    # AtticFloor
    # AtticWall
    # AtticRoof
    # DemisingFloor
    # DemisingWall
    # DemisingRoof
    # ExteriorFloor
    # ExteriorWall
    # ExteriorRoof
    # ExteriorWindow
    # ExteriorDoor
    # GlassDoor
    # GroundContactFloor
    # GroundContactWall
    # GroundContactRoof
    # InteriorFloor
    # InteriorWall
    # InteriorCeiling
    # InteriorPartition
    # InteriorWindow
    # InteriorDoor
    # OverheadDoor
    # Skylight
    # TubularDaylightDome
    # TubularDaylightDiffuser   
    
    # Possible standards construction types
    # Mass
    # SteelFramed
    # WoodFramed
    # IEAD
    # View
    # Daylight
    # Swinging
    # NonSwinging
    # Heated
    # Unheated
    # RollUp
    # Sliding
    # Metal
    # Nonmetal framing (all)
    # Metal framing (curtainwall/storefront)
    # Metal framing (entrance door)
    # Metal framing (all other)
    # Metal Building
    # Attic and Other
    # Glass with Curb
    # Plastic with Curb
    # Without Curb

    # Create an array of types
    case template
    when '90.1-2004', '90.1-2007', '90.1-2010', '90.1-2013'
      types_to_modify << ['Outdoors', 'ExteriorWall', 'SteelFramed']
      types_to_modify << ['Outdoors', 'ExteriorRoof', 'IEAD']
      types_to_modify << ['Outdoors', 'ExteriorFloor', 'SteelFramed']
      types_to_modify << ['Ground', 'GroundContactFloor', 'Unheated']
      types_to_modify << ['Ground', 'GroundContactWall', 'Unheated']
    end
    
    # Modify all constructions of each type
    types_to_modify.each do |boundary_cond, surf_type, const_type|
    
      constructions = self.find_constructions(boundary_cond, surf_type)

      constructions.sort.each do |const|  
        standards_info = const.standardsInformation
        standards_info.setIntendedSurfaceType(surf_type)
        standards_info.setStandardsConstructionType(const_type)
      end
      
    end

    return true
    
  end  
  
  # Apply the standard construction to each surface in the 
  # model, based on the construction type currently assigned.
  #
  # @return [Bool] true if successful, false if not
  def apply_standard_constructions(template, climate_zone)  
  
    types_to_modify = []
  
    # Possible boundary conditions are 
    # Adiabatic
    # Surface
    # Outdoors
    # Ground    
    
    # Possible surface types are
    # Floor 
    # Wall
    # RoofCeiling
    # FixedWindow
    # OperableWindow
    # Door 
    # GlassDoor
    # OverheadDoor
    # Skylight
    # TubularDaylightDome
    # TubularDaylightDiffuser
  
    # Create an array of surface types
    # each standard applies to.
    case template
    when '90.1-2004', '90.1-2007', '90.1-2010', '90.1-2013'
      types_to_modify << ['Outdoors', 'Floor']
      types_to_modify << ['Outdoors', 'Wall']
      types_to_modify << ['Outdoors', 'RoofCeiling']
      types_to_modify << ['Outdoors', 'FixedWindow']
      types_to_modify << ['Outdoors', 'OperableWindow']
      types_to_modify << ['Outdoors', 'Door']
      types_to_modify << ['Outdoors', 'GlassDoor']
      types_to_modify << ['Outdoors', 'OverheadDoor']
      types_to_modify << ['Outdoors', 'Skylight']
      types_to_modify << ['Ground', 'Floor']
      types_to_modify << ['Ground', 'Wall']
    end

    # Find just those surfaces
    surfaces_to_modify = []
    types_to_modify.each do |boundary_condition, surface_type|
    
      # Surfaces
      self.getSurfaces.each do |surf|
        next unless surf.outsideBoundaryCondition == boundary_condition
        next unless surf.surfaceType == surface_type
        surfaces_to_modify << surf
      end
      
      # SubSurfaces
      self.getSubSurfaces.each do |surf|
        next unless surf.outsideBoundaryCondition == boundary_condition
        next unless surf.subSurfaceType == surface_type
        surfaces_to_modify << surf
      end
   
    end
  
    # Modify these surfaces
    prev_created_consts = {}
    surfaces_to_modify.sort.each do |surf|
      prev_created_consts = surf.apply_standard_construction(template, climate_zone, prev_created_consts)
    end
  
    # List the unique array of constructions
    OpenStudio::logFree(OpenStudio::Info, 'openstudio.standards.Model', "Applying standard constructions")
    prev_created_consts.each do |surf_type, construction|
      OpenStudio::logFree(OpenStudio::Info, 'openstudio.standards.Model', "For #{surf_type.join(' ')}, applied #{construction.name}.")
    end

    return true
  
  end

  # Helper method to get the story object that
  # cooresponds to a specific minimum z value.
  # Makes a new story if none found at this height.
  #
  # @param minz [Double] the z value (height) of the
  # desired story, in meters.
  # @return [OpenStudio::Model::BuildingStory] the story
  def get_story_for_nominal_z_coordinate(minz)

    self.getBuildingStorys.each do |story|
      z = story.nominalZCoordinate
      if z.is_initialized
        if minz == z.get
          return story
        end
      end
    end

    story = OpenStudio::Model::BuildingStory.new(self)
    story.setNominalZCoordinate(minz)
    
    return story
    
  end  
  
  # Helper method to make a shortened version of a name
  # that will be readable in a GUI.
  def make_name(building_vintage, clim, building_type, spc_type)
    clim = clim.gsub('ClimateZone ', 'CZ')
    if clim == 'CZ1-8'
      clim = ''
    end

    if building_type == 'FullServiceRestaurant'
      building_type = 'FullSrvRest'
    elsif building_type == 'Hospital'
      building_type = 'Hospital'
    elsif building_type == 'LargeHotel'
      building_type = 'LrgHotel'
    elsif building_type == 'LargeOffice'
      building_type = 'LrgOffice'
    elsif building_type == 'MediumOffice'
      building_type = 'MedOffice'
    elsif building_type == 'MidriseApartment'
      building_type = 'MidApt'
    elsif building_type == 'HighriseApartment'
      building_type = 'HighApt'
    elsif building_type == 'Office'
      building_type = 'Office'
    elsif building_type == 'Outpatient'
      building_type = 'Outpatient'
    elsif building_type == 'PrimarySchool'
      building_type = 'PriSchl'
    elsif building_type == 'QuickServiceRestaurant'
      building_type = 'QckSrvRest'
    elsif building_type == 'Retail'
      building_type = 'Retail'
    elsif building_type == 'SecondarySchool'
      building_type = 'SecSchl'
    elsif building_type == 'SmallHotel'
      building_type = 'SmHotel'
    elsif building_type == 'SmallOffice'
      building_type = 'SmOffice'
    elsif building_type == 'StripMall'
      building_type = 'StMall'
    elsif building_type == 'SuperMarket'
      building_type = 'SpMarket'
    elsif building_type == 'Warehouse'
      building_type = 'Warehouse'
    end

    parts = [building_vintage]

    unless building_type.empty?
      parts << building_type
    end

    unless spc_type.nil?
      parts << spc_type
    end

    unless clim.empty?
      parts << clim
    end

    result = parts.join(' - ')

    return result
    
  end

  # Helper method to find out which climate zone set contains a specific climate zone.
  # Returns climate zone set name as String if success, nil if not found.
  def find_climate_zone_set(clim, building_vintage)
    result = nil

    possible_climate_zones = []
    $os_standards['climate_zone_sets'].each do |climate_zone_set|
      if climate_zone_set['climate_zones'].include?(clim)
        possible_climate_zones << climate_zone_set['name']
      end
    end

    # Check the results
    if possible_climate_zones.size == 0
      OpenStudio::logFree(OpenStudio::Error, 'openstudio.standards.Model', "Cannot find a climate zone set containing #{clim}")
    elsif possible_climate_zones.size > 2
      OpenStudio::logFree(OpenStudio::Error, 'openstudio.standards.Model', "Found more than 2 climate zone sets containing #{clim}; will return last matching cliimate zone set.")
    end

    # For Pre-1980 and 1980-2004, use the most specific climate zone set.
    # For example, 2A and 2 both contain 2A, so use 2A.
    # For 2004-2013, use least specific climate zone set.
    # For example, 2A and 2 both contain 2A, so use 2.
    case building_vintage
    when 'DOE Ref Pre-1980', 'DOE Ref 1980-2004'
      result = possible_climate_zones.sort.last
    when '90.1-2007', '90.1-2010', '90.1-2013'
      result = possible_climate_zones.sort.first
    when '90.1-2004'
      if possible_climate_zones.include? "ClimateZone 3"
        result = possible_climate_zones.sort.last
      else
        result = possible_climate_zones.sort.first
      end
    end
        
    # Check that a climate zone set was found
    if result.nil?
      
    end
    
    return result
  
  end

end<|MERGE_RESOLUTION|>--- conflicted
+++ resolved
@@ -71,7 +71,6 @@
   require_relative 'Standards.ThermalZone'
   require_relative 'Standards.Surface'
   require_relative 'Standards.SubSurface'
-<<<<<<< HEAD
   require_relative 'Standards.ScheduleRuleset'
   require_relative 'Standards.ScheduleConstant'
   require_relative 'Standards.SpaceType'
@@ -1201,9 +1200,6 @@
                                                                      'ExteriorRoof',
                                                                      exterior_roof_standards_construction_type,
                                                                      category))
-=======
-  require_relative 'Standards.SpaceType'
->>>>>>> 0811176d
 
     # Interior surfaces constructions
     interior_surfaces = OpenStudio::Model::DefaultSurfaceConstructions.new(self)
@@ -1709,404 +1705,6 @@
 
   end
 
-<<<<<<< HEAD
-=======
-  # Create a space type from the openstudio standards dataset.
-  # @todo make return an OptionalSpaceType
-  def add_space_type(template, clim, building_type, spc_type)
-
-    # Get the space type data
-    data = self.find_object(self.standards['space_types'], {'template'=>template, 'building_type'=>building_type, 'space_type'=>spc_type})
-    if !data
-      OpenStudio::logFree(OpenStudio::Warn, 'openstudio.standards.Model', "Cannot find data for space type: #{template}-#{clim}-#{building_type}-#{spc_type}, will not be created.")
-      return false #TODO change to return empty optional schedule:ruleset?
-    end
-
-    OpenStudio::logFree(OpenStudio::Debug, 'openstudio.standards.Model', "Adding space type: #{template}-#{clim}-#{building_type}-#{spc_type}")
-
-    name = make_name(template, clim, building_type, spc_type)
-
-    # Create a new space type and name it
-    space_type = OpenStudio::Model::SpaceType.new(self)
-    space_type.setName(name)
-
-    # Set the standards building type and space type for this new space type
-    space_type.setStandardsBuildingType(building_type)
-    space_type.setStandardsSpaceType(spc_type)
-
-    # Set the rendering color of the space type
-    rgb = data['rgb']
-    rgb = rgb.split('_')
-    r = rgb[0].to_i
-    g = rgb[1].to_i
-    b = rgb[2].to_i
-    rendering_color = OpenStudio::Model::RenderingColor.new(self)
-    rendering_color.setRenderingRedValue(r)
-    rendering_color.setRenderingGreenValue(g)
-    rendering_color.setRenderingBlueValue(b)
-    space_type.setRenderingColor(rendering_color)
-
-    # Create the schedule set for the space type
-    default_sch_set = OpenStudio::Model::DefaultScheduleSet.new(self)
-    default_sch_set.setName("#{name} Schedule Set")
-    space_type.setDefaultScheduleSet(default_sch_set)
-
-    # Lighting
-    make_lighting = false
-    lighting_per_area = data['lighting_per_area']
-    lighting_per_person = data['lighting_per_person']
-    unless lighting_per_area.to_f == 0 || lighting_per_area.nil? then make_lighting = true end
-    unless lighting_per_person.to_f == 0 || lighting_per_person.nil? then make_lighting = true end
-
-    if make_lighting == true
-
-      # Create the lighting definition
-      lights_def = OpenStudio::Model::LightsDefinition.new(self)
-      lights_def.setName("#{name} Lights Definition")
-      lights_frac_to_return_air = data['lighting_fraction_to_return_air']
-      lights_frac_radiant = data['lighting_fraction_radiant']
-      lights_frac_visible = data['lighting_fraction_visible']
-      unless  lighting_per_area.to_f == 0 || lighting_per_area.nil?
-        lights_def.setWattsperSpaceFloorArea(OpenStudio.convert(lighting_per_area.to_f, 'W/ft^2', 'W/m^2').get)
-        lights_def.setReturnAirFraction(lights_frac_to_return_air)
-        lights_def.setFractionRadiant(lights_frac_radiant)
-        lights_def.setFractionVisible(lights_frac_visible)
-      end
-      unless lighting_per_person.to_f == 0 || lighting_per_person.nil?
-        lights_def.setWattsperPerson(OpenStudio.convert(lighting_per_person, 'W/person', 'W/person').get)
-        lights_def.setReturnAirFraction(lights_frac_to_return_air)
-        lights_def.setFractionRadiant(lights_frac_radiant)
-        lights_def.setFractionVisible(lights_frac_visible)
-      end
-
-      # Create the lighting instance and hook it up to the space type
-      lights = OpenStudio::Model::Lights.new(lights_def)
-      lights.setName("#{name} Lights")
-      lights.setSpaceType(space_type)
-
-      # Additional Lighting
-      additional_lighting_per_area = data['additional_lighting_per_area']
-      if additional_lighting_per_area != nil
-        # Create the lighting definition
-        additional_lights_def = OpenStudio::Model::LightsDefinition.new(self)
-        additional_lights_def.setName("#{name} Additional Lights Definition")
-        additional_lights_def.setWattsperSpaceFloorArea(OpenStudio.convert(additional_lighting_per_area, 'W/ft^2', 'W/m^2').get)
-        additional_lights_def.setReturnAirFraction(lights_frac_to_return_air)
-        additional_lights_def.setFractionRadiant(lights_frac_radiant)
-        additional_lights_def.setFractionVisible(lights_frac_visible)
-
-        # Create the lighting instance and hook it up to the space type
-        additional_lights = OpenStudio::Model::Lights.new(additional_lights_def)
-        additional_lights.setName("#{name} Additional Lights")
-        additional_lights.setSpaceType(space_type)
-      end
-
-      # Get the lighting schedule and set it as the default
-      lighting_sch = data['lighting_schedule']
-      unless lighting_sch.nil?
-        default_sch_set.setLightingSchedule(add_schedule(lighting_sch))
-      end
-    end
-
-    # Ventilation
-
-    make_ventilation = false
-    ventilation_per_area = data['ventilation_per_area']
-    ventilation_per_person = data['ventilation_per_person']
-    ventilation_ach = data['ventilation_air_changes']
-    unless ventilation_per_area.to_f  == 0 || ventilation_per_area.nil? then make_ventilation = true  end
-    unless ventilation_per_person.to_f == 0 || ventilation_per_person.nil? then make_ventilation = true end
-    unless ventilation_ach.to_f == 0 || ventilation_ach.nil? then make_ventilation = true end
-    ventilation = OpenStudio::Model::DesignSpecificationOutdoorAir.new(self)
-    ventilation.setName("#{name} Ventilation")
-    space_type.setDesignSpecificationOutdoorAir(ventilation)
-    ventilation.setOutdoorAirMethod('Sum')
-
-    if make_ventilation == true
-      # Create the ventilation object and hook it up to the space type
-      unless ventilation_per_area.nil? || ventilation_per_area.to_f  == 0
-        ventilation.setOutdoorAirFlowperFloorArea(OpenStudio.convert(ventilation_per_area.to_f, 'ft^3/min*ft^2', 'm^3/s*m^2').get)
-      end
-      unless  ventilation_per_person.nil? || ventilation_per_person.to_f == 0
-        ventilation.setOutdoorAirFlowperPerson(OpenStudio.convert(ventilation_per_person.to_f, 'ft^3/min*person', 'm^3/s*person').get)
-      end
-      unless ventilation_ach.nil? || ventilation_ach.to_f == 0
-        ventilation.setOutdoorAirFlowAirChangesperHour(ventilation_ach.to_f)
-      end
-    else
-      ventilation.setOutdoorAirFlowperFloorArea(0)
-      ventilation.setOutdoorAirFlowperPerson(0)
-      ventilation.setOutdoorAirFlowAirChangesperHour(0)
-    end
-
-    # Occupancy
-
-    make_people = false
-    occupancy_per_area = data['occupancy_per_area']
-    unless occupancy_per_area.to_f == 0 || occupancy_per_area.nil? then make_people = true end
-
-    if make_people == true
-      # create the people definition
-      people_def = OpenStudio::Model::PeopleDefinition.new(self)
-      people_def.setName("#{name} People Definition")
-      unless  occupancy_per_area == 0 || occupancy_per_area.nil?
-        people_def.setPeopleperSpaceFloorArea(OpenStudio.convert(occupancy_per_area / 1000.0, 'people/ft^2', 'people/m^2').get)
-      end
-
-      # create the people instance and hook it up to the space type
-      people = OpenStudio::Model::People.new(people_def)
-      people.setName("#{name} People")
-      people.setSpaceType(space_type)
-
-      # get the occupancy and occupant activity schedules from the library and set as the default
-      occupancy_sch = data['occupancy_schedule']
-      unless occupancy_sch.nil?
-        default_sch_set.setNumberofPeopleSchedule(add_schedule(occupancy_sch))
-      end
-      occupancy_activity_sch = data['occupancy_activity_schedule']
-      unless occupancy_activity_sch.nil?
-        default_sch_set.setPeopleActivityLevelSchedule(add_schedule(occupancy_activity_sch))
-      end
-
-      # clothing schedule for thermal comfort metrics
-      clothing_sch = self.getScheduleRulesetByName("Clothing Schedule")
-      if clothing_sch.is_initialized
-        clothing_sch = clothing_sch.get
-      else
-        clothing_sch = OpenStudio::Model::ScheduleRuleset.new(self)
-        clothing_sch.setName("Clothing Schedule")
-        clothing_sch.defaultDaySchedule.setName("Clothing Schedule Default Winter Clothes")
-        clothing_sch.defaultDaySchedule.addValue(OpenStudio::Time.new(0,24,0,0), 1.0)
-        sch_rule = OpenStudio::Model::ScheduleRule.new(clothing_sch)
-        sch_rule.daySchedule.setName("Clothing Schedule Summer Clothes")
-        sch_rule.daySchedule.addValue(OpenStudio::Time.new(0,24,0,0), 0.5)
-        sch_rule.setStartDate(OpenStudio::Date.new(OpenStudio::MonthOfYear.new(5), 1))
-        sch_rule.setEndDate(OpenStudio::Date.new(OpenStudio::MonthOfYear.new(9), 30))
-      end
-      people.setClothingInsulationSchedule(clothing_sch)
-
-      # air velocity schedule for thermal comfort metrics
-      air_velo_sch = self.getScheduleRulesetByName("Air Velocity Schedule")
-      if air_velo_sch.is_initialized
-        air_velo_sch = air_velo_sch.get
-      else
-        air_velo_sch = OpenStudio::Model::ScheduleRuleset.new(self)
-        air_velo_sch.setName("Air Velocity Schedule")
-        air_velo_sch.defaultDaySchedule.setName("Air Velocity Schedule Default")
-        air_velo_sch.defaultDaySchedule.addValue(OpenStudio::Time.new(0,24,0,0), 0.2)
-      end
-      people.setAirVelocitySchedule(air_velo_sch)
-
-      # work efficiency schedule for thermal comfort metrics
-      work_efficiency_sch = self.getScheduleRulesetByName("Work Efficiency Schedule")
-      if work_efficiency_sch.is_initialized
-        work_efficiency_sch = work_efficiency_sch.get
-      else
-        work_efficiency_sch = OpenStudio::Model::ScheduleRuleset.new(self)
-        work_efficiency_sch.setName("Work Efficiency Schedule")
-        work_efficiency_sch.defaultDaySchedule.setName("Work Efficiency Schedule Default")
-        work_efficiency_sch.defaultDaySchedule.addValue(OpenStudio::Time.new(0,24,0,0), 0)
-      end
-      people.setWorkEfficiencySchedule(work_efficiency_sch)
-
-    end
-
-    # Infiltration
-
-    make_infiltration = false
-    infiltration_per_area_ext = data['infiltration_per_exterior_area']
-    infiltration_per_area_ext_wall = data['infiltration_per_exterior_wall_area']
-    infiltration_ach = data['infiltration_air_changes']
-    unless (infiltration_per_area_ext.to_f == 0 || infiltration_per_area_ext.nil?) && (infiltration_per_area_ext_wall.to_f == 0 || infiltration_per_area_ext_wall.nil?) && (infiltration_ach.to_f == 0 || infiltration_ach.nil?)
-      then make_infiltration = true
-    end
-
-    if make_infiltration == true
-
-      # Create the infiltration object and hook it up to the space type
-      infiltration = OpenStudio::Model::SpaceInfiltrationDesignFlowRate.new(self)
-      infiltration.setName("#{name} Infiltration")
-      infiltration.setSpaceType(space_type)
-      unless infiltration_per_area_ext == 0 || infiltration_per_area_ext.nil?
-        infiltration.setFlowperExteriorSurfaceArea(OpenStudio.convert(infiltration_per_area_ext, 'ft^3/min*ft^2', 'm^3/s*m^2').get)
-      end
-      unless infiltration_per_area_ext_wall == 0 || infiltration_per_area_ext_wall.nil?
-        infiltration.setFlowperExteriorWallArea(OpenStudio.convert(infiltration_per_area_ext_wall, 'ft^3/min*ft^2', 'm^3/s*m^2').get)
-      end
-      unless infiltration_ach == 0 || infiltration_ach.nil?
-        infiltration.setAirChangesperHour(infiltration_ach)
-      end
-
-      # Get the infiltration schedule from the library and set as the default
-      infiltration_sch = data['infiltration_schedule']
-      unless infiltration_sch.nil?
-        default_sch_set.setInfiltrationSchedule(add_schedule(infiltration_sch))
-      end
-
-    end
-
-    # Electric equipment
-
-    make_electric_equipment = false
-    elec_equip_per_area = data['electric_equipment_per_area']
-    elec_equip_frac_latent = data['electric_equipment_fraction_latent']
-    elec_equip_frac_radiant = data['electric_equipment_fraction_radiant']
-    elec_equip_frac_lost = data['electric_equipment_fraction_lost']
-    unless elec_equip_per_area.to_f == 0 || elec_equip_per_area.nil? then make_electric_equipment = true end
-
-    if make_electric_equipment == true
-
-      # Create the electric equipment definition
-      elec_equip_def = OpenStudio::Model::ElectricEquipmentDefinition.new(self)
-      elec_equip_def.setName("#{name} Electric Equipment Definition")
-      unless  elec_equip_per_area == 0 || elec_equip_per_area.nil?
-        elec_equip_def.setWattsperSpaceFloorArea(OpenStudio.convert(elec_equip_per_area, 'W/ft^2', 'W/m^2').get)
-        elec_equip_def.setFractionLatent(elec_equip_frac_latent)
-        elec_equip_def.setFractionRadiant(elec_equip_frac_radiant)
-        elec_equip_def.setFractionLost(elec_equip_frac_lost)
-      end
-
-      # Create the electric equipment instance and hook it up to the space type
-      elec_equip = OpenStudio::Model::ElectricEquipment.new(elec_equip_def)
-      elec_equip.setName("#{name} Electric Equipment")
-      elec_equip.setSpaceType(space_type)
-
-      # Get the electric equipment schedule from the library and set as the default
-      elec_equip_sch = data['electric_equipment_schedule']
-      unless elec_equip_sch.nil?
-        default_sch_set.setElectricEquipmentSchedule(add_schedule(elec_equip_sch))
-      end
-
-    end
-
-    # Gas equipment
-
-    make_gas_equipment = false
-    gas_equip_per_area = data['gas_equipment_per_area']
-    gas_equip_frac_latent = data['gas_equipment_fraction_latent']
-    gas_equip_frac_radiant = data['gas_equipment_fraction_radiant']
-    gas_equip_frac_lost = data['gas_equipment_fraction_lost']
-
-    unless  gas_equip_per_area.to_f == 0 || gas_equip_per_area.nil? then make_gas_equipment = true end
-
-    if make_gas_equipment == true
-
-      # Create the gas equipment definition
-      gas_equip_def = OpenStudio::Model::GasEquipmentDefinition.new(self)
-      gas_equip_def.setName("#{name} Gas Equipment Definition")
-      gas_equip_def.setFractionLatent(gas_equip_frac_latent)
-      gas_equip_def.setFractionRadiant(gas_equip_frac_radiant)
-      gas_equip_def.setFractionLost(gas_equip_frac_lost)
-      unless  gas_equip_per_area == 0 || gas_equip_per_area.nil?
-        gas_equip_def.setWattsperSpaceFloorArea(OpenStudio.convert(gas_equip_per_area, 'Btu/hr*ft^2', 'W/m^2').get)
-      end
-
-      # Create the gas equipment instance and hook it up to the space type
-      gas_equip = OpenStudio::Model::GasEquipment.new(gas_equip_def)
-      gas_equip.setName("#{name} Gas Equipment")
-      gas_equip.setSpaceType(space_type)
-
-      # Get the gas equipment schedule from the library and set as the default
-      gas_equip_sch = data['gas_equipment_schedule']
-      unless gas_equip_sch.nil?
-        default_sch_set.setGasEquipmentSchedule(add_schedule(gas_equip_sch))
-      end
-
-    end
-
-    thermostat = OpenStudio::Model::ThermostatSetpointDualSetpoint.new(self)
-    thermostat.setName("#{name} Thermostat")
-
-    heating_setpoint_sch = data['heating_setpoint_schedule']
-    unless heating_setpoint_sch.nil?
-      thermostat.setHeatingSetpointTemperatureSchedule(add_schedule(heating_setpoint_sch))
-    end
-
-    cooling_setpoint_sch = data['cooling_setpoint_schedule']
-    unless cooling_setpoint_sch.nil?
-      thermostat.setCoolingSetpointTemperatureSchedule(add_schedule(cooling_setpoint_sch))
-    end
-
-    # componentize the space type
-    space_type_component = space_type.createComponent
-
-    #   #TODO make this return BCL component space types?
-    #
-    #   #setup the file names and save paths that will be used
-    #   file_name = "nrel_ref_bldg_space_type"
-    #   component_dir = "#{Dir.pwd}/#{component_name}"
-    #   osm_file_path = OpenStudio::Path.new("#{component_dir}/files/#{file_name}.osm")
-    #   osc_file_path = OpenStudio::Path.new("#{component_dir}/files/#{file_name}.osc")
-    #
-    #   #OpenStudio::logFree(OpenStudio::Info, 'openstudio.standards.Model', "component_dir = #{component_dir}")
-    #
-    #   OpenStudio::logFree(OpenStudio::Info, 'openstudio.standards.Model', "creating directories")
-    #   FileUtils.rm_rf(component_dir) if File.exists?(component_dir) and File.directory?(component_dir)
-    #   FileUtils.mkdir_p(component_dir)
-    #   FileUtils.mkdir_p("#{component_dir}/files/")
-    #
-    #   #save the space type as a .osm
-    #   #OpenStudio::logFree(OpenStudio::Info, 'openstudio.standards.Model', "saving osm to #{osm_file_path}")
-    #   model.toIdfFile().save(osm_file_path,true)
-    #
-    #   #save the componentized space type as a .osc
-    #   #OpenStudio::logFree(OpenStudio::Info, 'openstudio.standards.Model', "saving osc to #{osc_file_path}")
-    #   space_type_component.toIdfFile().save(osc_file_path,true)
-    #
-    #   #make the BCL component
-    #   OpenStudio::logFree(OpenStudio::Info, 'openstudio.standards.Model', "creating BCL component")
-    #   component = BCL::Component.new(component_dir)
-    #   OpenStudio::logFree(OpenStudio::Info, 'openstudio.standards.Model', "created uid = #{component.uuid}")
-    #
-    #   #add component information
-    #   component.name = component_name
-    #   component.description = "This space type represent spaces in typical commercial buildings in the United States.  The information to create these space types was taken from the DOE Commercial Reference Building Models, which can be found at http://www1.eere.energy.gov/buildings/commercial_initiative/reference_buildings.html.  These space types include plug loads, gas equipment loads (cooking, etc), occupancy, infiltration, and ventilation rates, as well as schedules.  These space types should be viewed as starting points, and should be reviewed before being used to make decisions."
-    #   component.source_manufacturer = "DOE"
-    #   component.source_url = "http://www1.eere.energy.gov/buildings/commercial_initiative/reference_buildings.html"
-    #   component.add_provenance("dgoldwas", Time.now.gmtime.strftime('%Y-%m-%dT%H:%M:%SZ'), "")
-    #   component.add_tag("Space Types") # todo: what is the taxonomy string for space type? is there one?
-    #
-    #   #add arguments as attributes
-    #   component.add_attribute("NREL_reference_building_vintage", template, "")
-    #   component.add_attribute("Climate_zone", clim, "")
-    #   component.add_attribute("NREL_reference_building_primary_space_type", building_type, "")
-    #   component.add_attribute("NREL_reference_building_secondary_space_type", spc_type, "")
-    #
-    #   #openstudio type attribute
-    #   component.add_attribute("OpenStudio Type", space_type.iddObjectType.valueDescription, "")
-    #
-    #   #add other attributes
-    #   component.add_attribute("Lighting Standard",  data["lighting_standard"], "")
-    #   component.add_attribute("Lighting Primary Space Type",  data["lighting_pri_spc_type"], "")
-    #   component.add_attribute("Lighting Secondary Space Type",  data["lighting_sec_spc_type"], "")
-    #
-    #   component.add_attribute("Ventilation Standard",  data["ventilation_standard"], "")
-    #   component.add_attribute("Ventilation Primary Space Type",  data["ventilation_pri_spc_type"], "")
-    #   component.add_attribute("Ventilation Secondary Space Type",  data["ventilation_sec_spc_type"], "")
-    #
-    #   component.add_attribute("Occupancy Standard",  "NREL reference buildings", "")
-    #   component.add_attribute("Occupancy Primary Space Type",  building_type, "")
-    #   component.add_attribute("Occupancy Secondary Space Type",  spc_type, "")
-    #
-    #   component.add_attribute("Infiltration, Gas Equipment, Electric Equipment, and Schedules Standard",  "NREL reference buildings", "")
-    #   component.add_attribute("Infiltration, Gas Equipment, Electric Equipment, and Schedules Primary Space Type",  building_type, "")
-    #   component.add_attribute("Infiltration, Gas Equipment, Electric Equipment, and Schedules Secondary Space Type",  spc_type, "")
-    #
-    #   #add the osm and osc files to the component
-    #   component.add_file("OpenStudio", "0.9.3",  osm_file_path.to_s, "#{file_name}.osm", "osm")
-    #   component.add_file("OpenStudio", "0.9.3",  osc_file_path.to_s, "#{file_name}.osc", "osc")
-    #
-    #   #OpenStudio::logFree(OpenStudio::Info, 'openstudio.standards.Model', "saving component to #{component_dir}")
-    #   component.save_component_xml(component_dir)
-    #
-    # =e
-    # return the space type and the componentized space type
-
-    return space_type
-
-  end # end generate_space_type
-
->>>>>>> 0811176d
   # Create a material from the openstudio standards dataset.
   # @todo make return an OptionalMaterial
   def add_material(material_name)
@@ -2868,8 +2466,6 @@
 
   end
 
-<<<<<<< HEAD
-=======
   # user needs to pass in building_vintage as string. The building type and climate zone will come from the model.
   # If the building type or ASHRAE climate zone is not set in the model this will return nil
   # If the lookup doesn't find matching simulation results this wil return nil
@@ -2907,9 +2503,6 @@
 
   end
   
-  private
->>>>>>> 0811176d
-
   # Get a unique list of constructions with given
   # boundary condition and a given type of surface.
   # Pulls from both default construction sets and
