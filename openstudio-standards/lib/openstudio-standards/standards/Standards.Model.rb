--- conflicted
+++ resolved
@@ -113,10 +113,7 @@
     # keeping user-defined schedules.
     OpenStudio::logFree(OpenStudio::Info, 'openstudio.standards.Model', "Changing Lighting and Ventilation Rates")
     self.getSpaceTypes.sort.each do |space_type|
-      #space_type.set_internal_loads(template, set_people, set_lights, set_electric_equipment, set_gas_equipment, set_ventilation, set_infiltration)
-      # Only modify lights and ventilation)
-      # Todo: Remove temporary hack (do not change ventilation)
-      space_type.set_internal_loads(building_vintage, false, true, false, false, false, false)
+      space_type.set_internal_loads(building_vintage, false, true, false, false, true, false) 
     end
 
     # Modify some of the construction types as necessary
@@ -158,18 +155,18 @@
       # Determine the primary baseline system type
       system_type = performance_rating_method_baseline_system_type(building_vintage,
                                                                 climate_zone,
-                                                                sys_group[:occtype], 
-                                                                sys_group[:fueltype],
-                                                                sys_group[:area_ft2],
-                                                                sys_group[:stories])
+                                                                sys_group['type'], 
+                                                                sys_group['fuel'],
+                                                                sys_group['area_ft2'],
+                                                                sys_group['stories'])
                                                                 
-      OpenStudio::logFree(OpenStudio::Info, 'openstudio.standards.Model', "System type is #{system_type} for #{sys_group[:zones].size} zones.")
-      sys_group[:zones].each do |zone|
+      OpenStudio::logFree(OpenStudio::Info, 'openstudio.standards.Model', "System type is #{system_type} for #{sys_group['zones'].size} zones.")
+      sys_group['zones'].each do |zone|
         OpenStudio::logFree(OpenStudio::Debug, 'openstudio.standards.Model', "---#{zone.name}")
       end
       
       # Add the system type for these zones
-      self.add_performance_rating_method_baseline_system(building_vintage, system_type, sys_group[:zones])
+      self.add_performance_rating_method_baseline_system(building_vintage, system_type, sys_group['zones'])
     
     end
 
@@ -373,16 +370,13 @@
     unconditioned = {:area_ft2=>0, :occtype=>'unconditioned', :fueltype=>'electric', :zones=>[]}
     heatedonly_fossil = {:area_ft2=>0, :occtype=>'heatedonly', :fueltype=>'fossil', :zones=>[]}
     heatedonly_elec = {:area_ft2=>0, :occtype=>'heatedonly', :fueltype=>'electric', :zones=>[]}
-    res_fossil = {:area_ft2=>0, :occtype=>'residential', :fueltype=>'fossil', :zones=>[]}
-    res_elec = {:area_ft2=>0, :occtype=>'residential', :fueltype=>'electric', :zones=>[]}
-    nonres_fossil = {:area_ft2=>0, :occtype=>'nonresidential', :fueltype=>'fossil', :zones=>[]}
-    nonres_elec = {:area_ft2=>0, :occtype=>'nonresidential', :fueltype=>'electric', :zones=>[]}
-
-
-    
-    # Note I revamped the double loop (uneeded and slowing things down)
-    # If the zone meets the criteria, add it
-    self.getThermalZones.each do |zone|
+    res_fossil = {'area_ft2'=>0, 'type'=>'residential', 'fuel'=>'fossil', 'zones'=>[]}
+    res_elec = {'area_ft2'=>0, 'type'=>'residential', 'fuel'=>'electric', 'zones'=>[]}
+    nonres_fossil = {'area_ft2'=>0, 'type'=>'nonresidential', 'fuel'=>'fossil', 'zones'=>[]}
+    nonres_elec = {'area_ft2'=>0, 'type'=>'nonresidential', 'fuel'=>'electric', 'zones'=>[]}
+    [res_fossil, res_elec, nonres_fossil, nonres_elec].each do |data|
+      # If the zone meets the criteria, add it
+      self.getThermalZones.each do |zone|
     
       # Exclude unconditioned zones and move heated only into another bucket
       # Hum, that might actually be done later by querying the sql file?
@@ -390,7 +384,7 @@
       # Exclude based on heating fuels? No, ASHRAE does say that would fall into the Electric and Other bucket...
 
 
-      tstat =  zone.thermostatSetpointDualSetpoint
+        area_m2 = zone.floorArea
       next if tstat.empty?
       tstat = tstat.get
       # If not heating thermostat schedule, it is unconditioned
@@ -457,59 +451,57 @@
         # We check if the zone as a whole if part of the floor area or not. If not, discard
         if area_m2 > 0
           OpenStudio::logFree(OpenStudio::Warn, 'openstudio.standards.Model', "#{zone.name} - heated only - elec")
-          area_ft2 = OpenStudio.convert(area_m2, 'm^2', 'ft^2').get
+        area_ft2 = OpenStudio.convert(area_m2, 'm^2', 'ft^2').get
           heatedonly_elec[:area_ft2] += area_ft2
           heatedonly_elec[:zones] << zone
         end
           
 
       # If not heated only
-      # Residential Fossil
-      elsif !(has_heat && !has_cool) && zone.is_residential(standard) && zone.is_fossil_hybrid_or_purchased_heat
-        area_m2 = zone.get_net_area
-        # We check if the zone as a whole if part of the floor area or not. If not, discard
-        # Also take the zone multiplier into account
-        if area_m2 > 0
-          OpenStudio::logFree(OpenStudio::Warn, 'openstudio.standards.Model', "#{zone.name} - residential - fossil")
-          area_ft2 = OpenStudio.convert(area_m2, 'm^2', 'ft^2').get
-          res_fossil[:area_ft2] += area_ft2
-          res_fossil[:zones] << zone
-        end
+        # Residential Fossil
+        if data['type'] == 'residential' && data['fuel'] == 'fossil'
+          if zone.is_residential(standard) && zone.is_fossil_hybrid_or_purchased_heat
+            data['area_ft2'] += area_ft2
+            data['zones'] << zone
+          end
         
-      # Residential Electric
-      elsif !(has_heat && !has_cool) && zone.is_residential(standard) && !zone.is_fossil_hybrid_or_purchased_heat
+        # Residential Electric
+        elsif data['type'] == 'residential' && data['fuel'] == 'electric'
+          if zone.is_residential(standard) && !zone.is_fossil_hybrid_or_purchased_heat
         area_m2 = zone.get_net_area
         # We check if the zone as a whole if part of the floor area or not. If not, discard
         if area_m2 > 0
           OpenStudio::logFree(OpenStudio::Warn, 'openstudio.standards.Model', "#{zone.name} - residential - elec")
           area_ft2 = OpenStudio.convert(area_m2, 'm^2', 'ft^2').get
-          res_elec[:area_ft2] += area_ft2
-          res_elec[:zones] << zone
-        end
+            data['area_ft2'] += area_ft2
+            data['zones'] << zone
+          end
         
-      # Nonresidential Fossil
-      elsif !(has_heat && !has_cool) && !zone.is_residential(standard) && zone.is_fossil_hybrid_or_purchased_heat
+        # Nonresidential Fossil
+        elsif data['type'] == 'nonresidential' && data['fuel'] == 'fossil'
+          if !zone.is_residential(standard) && zone.is_fossil_hybrid_or_purchased_heat
         area_m2 = zone.get_net_area
         # We check if the zone as a whole if part of the floor area or not. If not, discard
         if area_m2 > 0
           OpenStudio::logFree(OpenStudio::Warn, 'openstudio.standards.Model', "#{zone.name} - Non Residential - fossil")
           area_ft2 = OpenStudio.convert(area_m2, 'm^2', 'ft^2').get
-          nonres_fossil[:area_ft2] += area_ft2
-          nonres_fossil[:zones] << zone
-        end
+            data['area_ft2'] += area_ft2
+            data['zones'] << zone
+          end
         # Nonresidential Electric
-      elsif !(has_heat && !has_cool) && !zone.is_residential(standard) && !zone.is_fossil_hybrid_or_purchased_heat
+        elsif data['type'] == 'nonresidential' && data['fuel'] == 'electric'
+          if !zone.is_residential(standard) && !zone.is_fossil_hybrid_or_purchased_heat
         area_m2 = zone.get_net_area
         # We check if the zone as a whole if part of the floor area or not. If not, discard
         if area_m2 > 0
           OpenStudio::logFree(OpenStudio::Warn, 'openstudio.standards.Model', "#{zone.name} - Non Residential - elec")
           area_ft2 = OpenStudio.convert(area_m2, 'm^2', 'ft^2').get
-          nonres_elec[:area_ft2] += area_ft2
-          nonres_elec[:zones] << zone
-        end
-      end
-    end
-
+            data['area_ft2'] += area_ft2
+            data['zones'] << zone
+          end
+        end
+      end
+    end
       
     # Determine the number of stories of each type
     stories = self.residential_and_nonresidential_story_counts(standard)
@@ -518,17 +510,12 @@
 
 
     # Does this work? unconditioned is elec isn't it?
-    res_fossil[:stories] = res_stories
-    res_elec[:stories] = res_stories
-    nonres_fossil[:stories] = nonres_stories
-    nonres_elec[:stories] = nonres_stories
-
-
-=begin
-    all_types = [unconditioned, heatedonly_fossil, heatedonly_elec, res_fossil, res_elec, nonres_fossil, nonres_elec]
-
-
-    # Step 1, determine predominant and non-predominant occupancy type
+    res_fossil['stories'] = res_stories
+    res_elec['stories'] = res_stories
+    nonres_fossil['stories'] = nonres_stories
+    nonres_elec['stories'] = nonres_stories
+     
+    # Determine the dominant area type.
     # In the event of a tie, choose nonresidential.
     h_groupby_type = all_types.group_by{|h| h[:occtype]}
     # [1] (main)> h_groupby_type.keys
@@ -539,82 +526,48 @@
     heatedonly_area_ft2 = h_groupby_type['heatedonly'].inject(0) {|sum, h| sum + h[:area_ft2]}
     res_area_ft2 = h_groupby_type['residential'].inject(0) {|sum, h| sum + h[:area_ft2]}
     nonres_area_ft2 = h_groupby_type['nonresidential'].inject(0) {|sum, h| sum + h[:area_ft2]}
-=end
-
-
-
-    # Define the minimum area for the
-    # exception that allows a different
-    # system type in part of the building.
-    # This is common across different versions
-    # of 90.1
-    # G3.1.1, exception a
-    exception_min_area_ft2 = nil
-    case standard
-      when '90.1-2004', '90.1-2007', '90.1-2010', '90.1-2013'
-        exception_min_area_ft2 = 20000
-    end
-
-
-    res_area_ft2 = res_elec[:area_ft2] + res_fossil[:area_ft2]
-    nonres_area_ft2 = nonres_elec[:area_ft2] + nonres_fossil[:area_ft2]
-
-    # Probably a smarter way to go about it, but it doesn't matter, I'll just brute force here
-    sys_groups = []
-
-    # Todo: technically I guess I would classify the unconditioned spaces to be res or nonres based on which floor they are on?
-    if res_area_ft2 > nonres_area_ft2
-      if res_elec[:area_ft2] + unconditioned[:area_ft2] > res_fossil[:area_ft2]
+    dom_type = nil
+    if res_fossil['area_ft2'] + res_elec['area_ft2'] > nonres_fossil['area_ft2'] + nonres_elec['area_ft2']
+      dom_type = 'residential'
+    else
+      dom_type = 'nonresidential'
+    end
+  
+    # Determine the dominant fuel type
+    # in the dominant area type.
+    # In the event of a tie, choose fossil.
+    dom_fuel = nil
+    if dom_type == 'residential'
+      if res_elec['area_ft2'] > res_fossil['area_ft2']
         dom_fuel = 'electric'
       else
-        dom_fuel ='fossil'
+        dom_fuel = 'fossil'
       end
       dom_occtype = 'residential'
     else
-      dom_occtype = 'nonresidential'
-      if nonres_elec[:area_ft2] + unconditioned[:area_ft2] > nonres_fossil[:area_ft2]
+    elsif dom_type == 'nonresidential'
+      if nonres_elec['area_ft2'] > nonres_fossil['area_ft2']
         dom_fuel = 'electric'
       else
-        dom_fuel ='fossil'
-      end
-    end
-
-    # Deal with heated only, I assume it takes the fuel type of the dominant space type
-    group = {}
-    # Heated only doesn't need stories (actually on nonres does..)
-    group[:occtype] = 'heatedonly'
-    group[:fueltype]= dom_fuel
+        dom_fuel = 'fossil'
+      end
+    end
+    
     # Add unconditioned to area
-    group[:area_ft2]= heatedonly_elec[:area_ft2] + heatedonly_fossil[:area_ft2]
-    group[:zones] = heatedonly_elec[:zones] + heatedonly_fossil[:zones]
-    sys_groups << group
-
-
-
-    # Case where you have two different occupancy type
-    if ((res_area_ft2 > nonres_area_ft2) && (nonres_area_ft2 > exception_min_area_ft2)) || ((nonres_area_ft2 > res_area_ft2)&& (res_area_ft2 > exception_min_area_ft2))
-      # =============  Residential Portion  =============
-      # Find the predominant fuel for residential
-      # We try to find the fuel exception for the residential portion
-      # We add the unconditioned (=elec) to the predominant type so here
-
-      # If the predominant fuel of the residential portion is electricity
-      if res_elec[:area_ft2] + unconditioned[:area_ft2] > res_fossil[:area_ft2]
-        # We check if the fossil fuel warrants an exception
-        if res_fossil[:area_ft2] > exception_min_area_ft2
-          # If so, we add both res to the sys_group
-          sys_groups << res_elec
-          sys_groups << res_fossil
-        else
-          # All residential is electric, and we sum the area and zones
-          # We put all of res_electric in 'group' (stories get carried over etc)
-          group = res_elec
-          # Todo: Add unconditioned to area?!
-          # Add the residential fossil area and zones
-          group[:area_ft2] += res_fossil[:area_ft2]
-          group[:zones] += res_fossil[:zones]
-          sys_groups << group
-        end
+    dom_type_dom_fuel = nil
+    dom_type_sec_fuel = nil
+    sec_type_dom_fuel = nil
+    sec_type_sec_fuel = nil
+    [res_fossil, res_elec, nonres_fossil, nonres_elec].each do |data|
+      if data['type'] == dom_type && data['fuel'] == dom_fuel
+        dom_type_dom_fuel = data
+      elsif data['type'] == dom_type && data['fuel'] != dom_fuel
+        dom_type_sec_fuel = data
+      elsif data['type'] != dom_type && data['fuel'] == dom_fuel
+        sec_type_dom_fuel = data    
+      elsif data['type'] != dom_type && data['fuel'] != dom_fuel
+        sec_type_sec_fuel = data
+      end
       # The residential portion is predominantly fossil
       else
         # We check if the electricity warrants an exception
@@ -631,29 +584,17 @@
           group[:area_ft2] += res_elec[:area_ft2]
           group[:zones] += res_elec[:zones]
           sys_groups << group
-        end
-      end  # =============  End of Residential Portion  =============
-
-
-
-      # =============  Non Residential Portion  =============
+    end
+    
       # Find the predominant fuel for non residential
-      # If the predominant fuel of the nonresidential portion is electricity
-      if nonres_elec[:area_ft2] > nonres_fossil[:area_ft2]
-        # We check if the fossil fuel warrants an exception
-        if nonres_fossil[:area_ft2] > exception_min_area_ft2
-          # If so, we add both res to the sys_group
-          sys_groups << nonres_elec
-          sys_groups << nonres_fossil
-        else
-          # All non residential (sec) is electric, and we sum the area and zones
-          # We clone the nonres elec (attributes such as occtype fueltype and stories are carried over)
-          group = nonres_elec
-          # Add fossil fuel area and zones
-          group[:area_ft2] += nonres_fossil[:area_ft2]
-          group[:zones] += nonres_fossil[:zones]
-          # add to sys_groups
-          sys_groups << group
+    # exception that allows a different
+    # system type in part of the building.
+    # This is common across different versions
+    # of 90.1
+    exception_min_area_ft2 = nil
+    case standard
+    when '90.1-2004', '90.1-2007', '90.1-2010', '90.1-2013'
+      exception_min_area_ft2 = 20000
         end
         # The nonresidential (sec) portion is predominantly fossil
       else
@@ -846,8 +787,7 @@
             'ASHRAE 169-2006-3A'
         heating_fuel_type = 'electric'
       else
-        # @asparke2: If doubt this when/else statement should have the same outcome
-        heating_fuel_type = 'electric'
+        heating_fuel_type = 'fossil'
       end
       OpenStudio::logFree(OpenStudio::Info, 'openstudio.standards.Model', "Heating fuel is #{heating_fuel_type} for 90.1-2013, climate zone #{climate_zone}.  This is independent of the heating fuel type in the proposed building.")
     
@@ -936,18 +876,6 @@
         end      
       
         # Add a hot water PTAC to each zone
-        # Don't think this call is right... from Prototype.Model.hvac.add_ptac
-=begin
-        def add_ptac(standard,
-                     sys_name,
-                     hot_water_loop,
-                     thermal_zones,
-                     fan_type,
-                     heating_type,
-                     cooling_type,
-                     building_type=nil)
-
-=end
         self.add_ptac(standard,
                       nil,
                       hot_water_loop,
@@ -955,7 +883,7 @@
                       'ConstantVolume',
                       'Water',
                       'Single Speed DX AC')
-
+ 
       when 'PTHP' # System 2
       
         # Add an air-source packaged terminal
@@ -1033,18 +961,6 @@
 
           # Add a PVAV with Reheat for the primary zones
           story_name = zones[0].spaces[0].buildingStory.get.name.get
-<<<<<<< HEAD
-          self.add_pvav(standard, 
-              nil, 
-              pri_zones, 
-              nil,
-              nil,
-              hot_water_loop,
-              nil)
-          
-          # Add a PSZ_AC for each secondary zone
-          self.add_performance_rating_method_baseline_system(standard, 'PSZ_AC', sec_zones)
-=======
           sys_name = "#{story_name} PVAV_Reheat (Sys5)"
 
           # If and only if there are primary zones to attach to the loop
@@ -1058,7 +974,6 @@
                           nil,
                           hot_water_loop)
           end
->>>>>>> 42d7ef72
 
           # Add a PSZ_AC for each secondary zone
           if sec_zones.size > 0
@@ -1117,19 +1032,6 @@
           
           # Add a VAV for the primary zones
           story_name = zones[0].spaces[0].buildingStory.get.name.get
-<<<<<<< HEAD
-          self.add_vav_reheat(standard, 
-                      nil, 
-                      hot_water_loop, 
-                      chilled_water_loop,
-                      pri_zones,
-                      nil,
-                      nil,
-                      0.62,
-                      0.9,
-                      OpenStudio.convert(4.0, 'inH_{2}O', 'Pa').get,
-                      nil)
-=======
           sys_name = "#{story_name} VAV_Reheat (Sys7)"
 
           # If and only if there are primary zones to attach to the loop
@@ -1140,14 +1042,13 @@
                         hot_water_loop,
                         chilled_water_loop,
                         pri_zones,
-                        hvac_op_sch=nil,
-                        oa_damper_sch=nil,
-                        vav_fan_efficiency=0.62,
-                        vav_fan_motor_efficiency=0.9,
-                        vav_fan_pressure_rise=OpenStudio.convert(4.0, 'inH_{2}O', 'Pa').get)
+                        nil,
+                        nil,
+                        0.62,
+                        0.9,
+                        OpenStudio.convert(4.0, 'inH_{2}O', 'Pa').get)
           end
 
->>>>>>> 42d7ef72
           
           # Add a PSZ_AC for each secondary zone
           if sec_zones.size > 0
@@ -1333,8 +1234,8 @@
       area_hrs = 1
       tot_area = 1
       other_zone_data_1.each do |other_data|
-        area_hrs += other_data[:area_ft2] * other_data['wk_op_hrs']
-        tot_area += other_data[:area_ft2]
+        area_hrs += other_data['area_ft2'] * other_data['wk_op_hrs']
+        tot_area += other_data['area_ft2']
       end
       avg_wk_op_hrs = area_hrs / tot_area
       OpenStudio::logFree(OpenStudio::Debug, "openstudio.Standards.BuildingStory", "For zone #{data['zone'].name} average of #{avg_wk_op_hrs.round} hrs/wk for other zones on the system.")
@@ -1362,7 +1263,7 @@
       data['zone'] = zone
       # Get the area
       area_ft2 = OpenStudio.convert(zone.floorArea, 'm^2', 'ft^2').get
-      data[:area_ft2] = area_ft2
+      data['area_ft2'] = area_ft2
       # Get the heating load
       htg_load_w_per_m2 = zone.heatingDesignLoad
       if htg_load_w_per_m2.is_initialized
@@ -1484,13 +1385,8 @@
           zones_on_story << zone
         end
       end
-
-      # Todo: Not sure if we want to return a an empty list if a given floor doesn't contain of the specified zones (and need to filter it out later) or not
-      # But this is causing problems on several locations, so I'm filtering it now
-
-      if zones_on_story.size > 0
-        story_zone_lists << zones_on_story
-      end
+      
+      story_zone_lists << zones_on_story
 
     end
     
@@ -1775,7 +1671,6 @@
     # self.getFanZoneExhausts.sort.each {|obj| obj.setStandardEfficiency(building_vintage)}
 
     # Pumps
-    # Todo: remove? I'm doing it somewhere else now, when calling apply_performance_rating_method_baseline_pump_power
     #self.getPumpConstantSpeeds.sort.each {|obj| obj.set_standard_minimum_motor_efficiency(building_vintage)}
     #self.getPumpVariableSpeeds.sort.each {|obj| obj.set_standard_minimum_motor_efficiency(building_vintage)}
     
@@ -1929,7 +1824,7 @@
   #   search_criteria = {
   #   'template' => template,
   #   'number_of_poles' => 4.0,
-  #   :occtype => 'Enclosed',
+  #   'type' => 'Enclosed',
   #   }
   #   motor_properties = self.model.find_object(motors, search_criteria, 2.5)
   def find_object(hash_of_objects, search_criteria, capacity = nil)
@@ -3056,8 +2951,6 @@
       
       # Throw out the empty constructions
       all_constructions = []
-      # calling .sort here = ArgumentError: comparison of OpenStudio::Model::OptionalConstructionBase with OpenStudio::Model::OptionalConstructionBase failed
-      # Cannot sort OPTIONALConstructionBase
       constructions.uniq.each do |const|
         next if const.empty?
         all_constructions << const.get
@@ -3200,7 +3093,7 @@
     # Create an array of surface types
     # each standard applies to.
     case template
-    when '90.1-2004', template, '90.1-2010', '90.1-2013'
+    when '90.1-2004', '90.1-2007', '90.1-2010', '90.1-2013'
       types_to_modify << ['Outdoors', 'Floor']
       types_to_modify << ['Outdoors', 'Wall']
       types_to_modify << ['Outdoors', 'RoofCeiling']
