--- conflicted
+++ resolved
@@ -1870,18 +1870,11 @@
     # Water Heaters
     self.getWaterHeaterMixeds.sort.each {|obj| obj.setStandardEfficiency(building_vintage)}
 
-<<<<<<< HEAD
     # Cooling Towers
     self.getCoolingTowerSingleSpeeds.sort.each {|obj| obj.setStandardEfficiencyAndCurves(building_vintage)}
     self.getCoolingTowerTwoSpeeds.sort.each {|obj| obj.setStandardEfficiencyAndCurves(building_vintage)}
     self.getCoolingTowerVariableSpeeds.sort.each {|obj| obj.setStandardEfficiencyAndCurves(building_vintage)}
     
-=======
-    # was this added for necb archetypes?
-    # Heating coils
-    #self.getCoilHeatingGasMultiStages.sort.each {|obj| obj.setStandardEfficiencyAndCurves(self.template, self.standards)}
-   
->>>>>>> eb7b3223
     OpenStudio::logFree(OpenStudio::Info, 'openstudio.model.Model', 'Finished applying HVAC efficiency standards.')
 
   end
