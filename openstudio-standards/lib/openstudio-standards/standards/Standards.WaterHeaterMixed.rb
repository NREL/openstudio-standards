--- conflicted
+++ resolved
@@ -50,66 +50,7 @@
     ua_btu_per_hr_per_f = nil
     sl_btu_per_hr = nil
     case fuel_type
-<<<<<<< HEAD
-    when 'Electricity'  
-      case template
-      when 'DOE Ref Pre-1980', 'DOE Ref 1980-2004','90.1-2004', '90.1-2007', '90.1-2010', '90.1-2013'
-      
-        if capacity_w <= 12000     # I think this should be 12000W, use variable capacity_w instead of capacity_btu_per_hr (as per PNNL doc)
-          # Fixed water heater efficiency per PNNL
-          water_heater_eff = 1
-          # Calculate the minimum Energy Factor (EF)
-          ef = 0.97 - (0.00132 * volume_gal)
-          # Calculate the skin loss coefficient (UA)
-          ua_btu_per_hr_per_f = (41094*(1/ef - 1))/(24*67.5)
-        else
-          # Fixed water heater efficiency per PNNL
-          water_heater_eff = 1
-          # Calculate the max allowable standby loss (SL)
-          sl_btu_per_hr = 20 + (35*Math.sqrt(volume_gal))
-          # Calculate the skin loss coefficient (UA)
-          ua_btu_per_hr_per_f = sl_btu_per_hr/70
-        end
-
-      when 'NECB 2011'
-        volume_l_per_s = volume_m3 * 1000
-        if capacity_w <= 12000     
-          # Fixed water heater efficiency per PNNL
-          water_heater_eff = 1
-          # Calculate the max allowable standby loss (SL)         
-          if volume_l_per_s < 270
-            sl_w = 40 + 0.2 * volume_l_per_s          # assume bottom inlet
-          else
-            sl_w = 0.472 * volume_l_per_s - 33.5   
-          end                                         # assume bottom inlet
-          sl_btu_per_hr = OpenStudio.convert(sl_w, "W", "Btu/hr").get  
-        else
-          # Fixed water heater efficiency per PNNL
-          water_heater_eff = 1
-          # Calculate the max allowable standby loss (SL)   # use this - NECB does not give SL calculation for cap > 12 kW
-          sl_btu_per_hr = 20 + (35*Math.sqrt(volume_gal))          
-        end
-=======
     when 'Electricity'
-<<<<<<< HEAD
-      if capacity_btu_per_hr <= OpenStudio.convert(12,'kW','Btu/hr').get  
-        # Fixed water heater efficiency per PNNL
-        water_heater_eff = 1
-        # Calculate the minimum Energy Factor (EF)
-        ef = 0.97 - (0.00132 * volume_gal)
-        # Calculate the skin loss coefficient (UA)
-        ua_btu_per_hr_per_f = (41094*(1/ef - 1))/(24*67.5)
-      else
-        # Fixed water heater efficiency per PNNL
-        water_heater_eff = 1
-        # Calculate the max allowable standby loss (SL)
-        sl_btu_per_hr = 20 + (35*Math.sqrt(volume_gal))
->>>>>>> origin/ecbc_baseline_automation
-        # Calculate the skin loss coefficient (UA)
-        ua_btu_per_hr_per_f = sl_btu_per_hr/70    
-      end
-      
-=======
       case template
       when 'DOE Ref Pre-1980', 'DOE Ref 1980-2004', '90.1-2004', '90.1-2007', '90.1-2010', '90.1-2013'
 
@@ -175,20 +116,14 @@
         ua_btu_per_hr_per_f = sl_btu_per_hr / 70
       end
 
->>>>>>> ba8678ee
     when 'NaturalGas'
       case template # TODO: inconsistency; ref buildings don't calculate water heater UA the same way
       when 'DOE Ref Pre-1980', 'DOE Ref 1980-2004'
         water_heater_eff = 0.78
         ua_btu_per_hr_per_f = 11.37
       when '90.1-2004', '90.1-2007', '90.1-2010', '90.1-2013', 'NECB 2011'
-<<<<<<< HEAD
-        if capacity_btu_per_hr <= 75000  
-          # Fixed water heater efficiency per PNNL
-=======
         if capacity_btu_per_hr <= 75_000
           # Fixed water heater thermal efficiency per PNNL
->>>>>>> ba8678ee
           water_heater_eff = 0.82
           # Calculate the minimum Energy Factor (EF)
           base_ef, vol_drt = case template
