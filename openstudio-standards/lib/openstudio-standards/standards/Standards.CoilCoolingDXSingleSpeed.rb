--- conflicted
+++ resolved
@@ -74,12 +74,7 @@
   # Finds capacity in Btu/hr
   #
   # @return [Double] capacity in Btu/hr to be used for find object
-<<<<<<< HEAD
-  def find_capacity()
-
-=======
   def find_capacity
->>>>>>> ba8678ee
     # Get the coil capacity
     capacity_w = nil
     if ratedTotalCoolingCapacity.is_initialized
@@ -87,11 +82,7 @@
     elsif autosizedRatedTotalCoolingCapacity.is_initialized
       capacity_w = autosizedRatedTotalCoolingCapacity.get
     else
-<<<<<<< HEAD
-      OpenStudio::logFree(OpenStudio::Warn, 'openstudio.standards.CoilCoolingDXSingleSpeed', "For #{self.name} capacity is not available, cannot apply efficiency standard.")
-=======
       OpenStudio.logFree(OpenStudio::Warn, 'openstudio.standards.CoilCoolingDXSingleSpeed', "For #{name} capacity is not available, cannot apply efficiency standard.")
->>>>>>> ba8678ee
       return false
     end
 
