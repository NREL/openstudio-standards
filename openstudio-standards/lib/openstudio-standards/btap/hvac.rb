--- conflicted
+++ resolved
@@ -2473,8 +2473,6 @@
             
             zones.each do |zone|
 
-<<<<<<< HEAD
-=======
               # Zone sizing temperature
               sizing_zone = zone.sizingZone
               sizing_zone.setZoneCoolingDesignSupplyAirTemperature(13.0)
@@ -2482,7 +2480,6 @@
               sizing_zone.setZoneCoolingSizingFactor(1.1)
               sizing_zone.setZoneHeatingSizingFactor(1.3)
               
->>>>>>> ba8678ee
               # Set up PTAC heating coil; apply always off schedule            
  
               # htg_coil_elec = OpenStudio::Model::CoilHeatingElectric.new(model,always_on)
@@ -2562,11 +2559,7 @@
             # boiler_fueltype choices match OS choices for Boiler component fuel type, i.e.
             # "NaturalGas","Electricity","PropaneGas","FuelOil#1","FuelOil#2","Coal","Diesel","Gasoline","OtherFuel1"
             
-<<<<<<< HEAD
-            # Some system parameters are set after system is set up; by applying method 'applyHVACEfficiencyStandard'
-=======
             # Some system parameters are set after system is set up; by applying method 'apply_hvac_efficiency_standard'
->>>>>>> ba8678ee
 
 
             always_on = model.alwaysOnDiscreteSchedule
@@ -2628,13 +2621,8 @@
               air_loop_sizing.setPreheatDesignHumidityRatio(0.008)
               air_loop_sizing.setPrecoolDesignTemperature(12.8)
               air_loop_sizing.setPrecoolDesignHumidityRatio(0.008)
-<<<<<<< HEAD
-              air_loop_sizing.setCentralCoolingDesignSupplyAirTemperature(12.8)
-              air_loop_sizing.setCentralHeatingDesignSupplyAirTemperature(40.0)
-=======
               air_loop_sizing.setCentralCoolingDesignSupplyAirTemperature(13.0)
               air_loop_sizing.setCentralHeatingDesignSupplyAirTemperature(43.0)
->>>>>>> ba8678ee
               air_loop_sizing.setSizingOption("NonCoincident")
               air_loop_sizing.setAllOutdoorAirinCooling(false)
               air_loop_sizing.setAllOutdoorAirinHeating(false)
@@ -3042,13 +3030,8 @@
               air_loop_sizing.setPreheatDesignHumidityRatio(0.008)
               air_loop_sizing.setPrecoolDesignTemperature(13.0)
               air_loop_sizing.setPrecoolDesignHumidityRatio(0.008)
-<<<<<<< HEAD
-              air_loop_sizing.setCentralCoolingDesignSupplyAirTemperature(12.8)
-              air_loop_sizing.setCentralHeatingDesignSupplyAirTemperature(40)
-=======
               air_loop_sizing.setCentralCoolingDesignSupplyAirTemperature(13.0)
               air_loop_sizing.setCentralHeatingDesignSupplyAirTemperature(43)
->>>>>>> ba8678ee
               air_loop_sizing.setSizingOption("NonCoincident")
               air_loop_sizing.setAllOutdoorAirinCooling(false)
               air_loop_sizing.setAllOutdoorAirinHeating(false)
@@ -3080,13 +3063,9 @@
                 htg_coil = OpenStudio::Model::CoilHeatingDXSingleSpeed.new(model)  
                 supplemental_htg_coil = OpenStudio::Model::CoilHeatingElectric.new(model,always_on)
                 htg_coil.setMinimumOutdoorDryBulbTemperatureforCompressorOperation(-10.0)
-<<<<<<< HEAD
-                
-=======
                 sizing_zone.setZoneHeatingSizingFactor(1.3)
                 sizing_zone.setZoneCoolingSizingFactor(1.0)
 puts 'test1111'               
->>>>>>> ba8678ee
               else
                 raise("#{heating_coil_type} is not a valid heating coil type.)")
               end
@@ -3216,17 +3195,10 @@
               air_loop_sizing.setMinimumSystemAirFlowRatio(1.0)
               air_loop_sizing.setPreheatDesignTemperature(7.0)
               air_loop_sizing.setPreheatDesignHumidityRatio(0.008)
-<<<<<<< HEAD
-              air_loop_sizing.setPrecoolDesignTemperature(12.8)
-              air_loop_sizing.setPrecoolDesignHumidityRatio(0.008)
-              air_loop_sizing.setCentralCoolingDesignSupplyAirTemperature(12.8)
-              air_loop_sizing.setCentralHeatingDesignSupplyAirTemperature(40.0)
-=======
               air_loop_sizing.setPrecoolDesignTemperature(13.0)
               air_loop_sizing.setPrecoolDesignHumidityRatio(0.008)
               air_loop_sizing.setCentralCoolingDesignSupplyAirTemperature(13.0)
               air_loop_sizing.setCentralHeatingDesignSupplyAirTemperature(43.0)
->>>>>>> ba8678ee
               air_loop_sizing.setSizingOption("NonCoincident")
               air_loop_sizing.setAllOutdoorAirinCooling(false)
               air_loop_sizing.setAllOutdoorAirinHeating(false)
@@ -3238,8 +3210,6 @@
               air_loop_sizing.setHeatingDesignAirFlowRate(0.0)
               air_loop_sizing.setSystemOutdoorAirMethod("ZoneSum")
 
-<<<<<<< HEAD
-=======
               # Zone sizing temperature
               sizing_zone = zone.sizingZone
               sizing_zone.setZoneCoolingDesignSupplyAirTemperature(13.0)
@@ -3247,7 +3217,6 @@
               sizing_zone.setZoneCoolingSizingFactor(1.1)
               sizing_zone.setZoneHeatingSizingFactor(1.3)
 
->>>>>>> ba8678ee
               fan = OpenStudio::Model::FanConstantVolume.new(model, always_on)
 
               staged_thermostat = OpenStudio::Model::ZoneControlThermostatStagedDualSetpoint.new(model)
@@ -3282,12 +3251,8 @@
                 htg_stage_3 = OpenStudio::Model::CoilHeatingDXMultiSpeedStageData.new(model)
                 htg_stage_4 = OpenStudio::Model::CoilHeatingDXMultiSpeedStageData.new(model)
                 supplemental_htg_coil = OpenStudio::Model::CoilHeatingElectric.new(model,always_on)
-<<<<<<< HEAD
-                
-=======
                 sizing_zone.setZoneHeatingSizingFactor(1.3)
                 sizing_zone.setZoneCoolingSizingFactor(1.0)
->>>>>>> ba8678ee
               else
                 raise("#{heating_coil_type} is not a valid heating coil type.)")
               end
@@ -3571,22 +3536,13 @@
                 air_loop = OpenStudio::Model::AirLoopHVAC.new(model)
                 air_loop.setName("VAV with Reheat")
                 sizingSystem = air_loop.sizingSystem
-<<<<<<< HEAD
-                sizingSystem.setCentralCoolingDesignSupplyAirTemperature(14.0)
-                sizingSystem.setCentralHeatingDesignSupplyAirTemperature(14.0)
-=======
                 sizingSystem.setCentralCoolingDesignSupplyAirTemperature(13.0)
                 sizingSystem.setCentralHeatingDesignSupplyAirTemperature(13.1)
->>>>>>> ba8678ee
                 sizingSystem.autosizeDesignOutdoorAirFlowRate
                 sizingSystem.setMinimumSystemAirFlowRatio(0.3)
                 sizingSystem.setPreheatDesignTemperature(7.0)
                 sizingSystem.setPreheatDesignHumidityRatio(0.008)
-<<<<<<< HEAD
-                sizingSystem.setPrecoolDesignTemperature(14.0)
-=======
                 sizingSystem.setPrecoolDesignTemperature(13.0)
->>>>>>> ba8678ee
                 sizingSystem.setPrecoolDesignHumidityRatio(0.008)
                 sizingSystem.setSizingOption("NonCoincident")
                 sizingSystem.setAllOutdoorAirinCooling(false)
@@ -3632,7 +3588,7 @@
 
                 # Add a setpoint manager to control the
                 # supply air to a constant temperature
-                sat_c = 14.0
+                sat_c = 13.0
                 sat_sch = OpenStudio::Model::ScheduleRuleset.new(model)
                 sat_sch.setName("Supply Air Temp")
                 sat_sch.defaultDaySchedule().setName("Supply Air Temp Default")
@@ -3667,11 +3623,7 @@
                   #TODO: schedule based on whether the zone is occupied or not as stipulated in 8.4.4.22 of NECB2011
                   min_flow_rate = 0.002*zone.floorArea
                   vav_terminal.setFixedMinimumAirFlowRate(min_flow_rate) 
-<<<<<<< HEAD
-	                vav_terminal.setMaximumReheatAirTemperature(40)
-=======
 	                vav_terminal.setMaximumReheatAirTemperature(43)
->>>>>>> ba8678ee
 
                   #Set zone baseboards
                   if ( baseboard_type == "Electric") then
