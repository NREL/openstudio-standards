# *********************************************************************
# *  Copyright (c) 2008-2015, Natural Resources Canada
# *  All rights reserved.
# *
# *  This library is free software; you can redistribute it and/or
# *  modify it under the terms of the GNU Lesser General Public
# *  License as published by the Free Software Foundation; either
# *  version 2.1 of the License, or (at your option) any later version.
# *
# *  This library is distributed in the hope that it will be useful,
# *  but WITHOUT ANY WARRANTY; without even the implied warranty of
# *  MERCHANTABILITY or FITNESS FOR A PARTICULAR PURPOSE.  See the GNU
# *  Lesser General Public License for more details.
# *
# *  You should have received a copy of the GNU Lesser General Public
# *  License along with this library; if not, write to the Free Software
# *  Foundation, Inc., 51 Franklin Street, Fifth Floor, Boston, MA  02110-1301  USA
# **********************************************************************/


require "#{File.dirname(__FILE__)}/btap"


module BTAP
  #Contains data and methods for compliance and archetype work.
  module Compliance
    # Contains NECB relelvant methods and data.
    module NECB2011
      # NECB data tables / arrays.
      module Data
        #Envelope Conductance values for each climat zone / HDD limits.
        module Conductances
          #array of conductances(metric) per climate zone.
          Wall        = [0.315,0.278,0.247,0.210,0.210,0.183]
          Roof        = [0.227,0.183,0.183,0.162,0.162,0.142]
          Floor       = [0.227,0.183,0.183,0.162,0.162,0.142]
          Window      = [2.400,2.200,2.200,2.200,2.200,1.600]
          Door        = [2.400,2.200,2.200,2.200,2.200,1.600]
          GroundWall  = [0.568,0.379,0.284,0.284,0.284,0.210]
          GroundRoof  = [0.568,0.379,0.284,0.284,0.284,0.210]
          GroundFloor = [0.757,0.757,0.757,0.757,0.757,0.379]
        end
      end


      #This method ???.
      #@author phylroy.lopez@nrcan.gc.ca
      #@param hdd [Float]
      #@return [Double] a constant float
      def self.max_fwdr(hdd)
        #NECB 3.2.1.4

        if hdd < 4000
          return 0.40
        elsif hdd >= 4000 and hdd <=7000
          return  (2000-0.2 * hdd)/3000
        elsif hdd >7000
          return 0.20
        end
      end


      # This method will set the the envelope (wall, roof, glazings) to  values to
      # the default NECB 2011 values based on the heating degree day value (hdd) surface by surface.
      #@author phylroy.lopez@nrcan.gc.ca
      #@param model [OpenStudio::model::Model] A model object
      #@param hdd [Float]
      def self.set_necb_envelope( model, runner=nil)

        BTAP::runner_register("Info","set_envelope_surfaces_to_necb!", runner) 
        if model.weatherFile.empty? or model.weatherFile.get.path.empty? or not File.exists?(model.weatherFile.get.path.get.to_s)
          
          BTAP::runner_register("Error","Weather file is not defined. Please ensure the weather file is defined and exists.", runner) 
          return false
        end
        hdd = BTAP::Environment::WeatherFile.new(model.weatherFile.get.path.get).hdd18
        
        #interate Through all surfaces
        model.getSurfaces.each do |surface|
          #set fenestration to wall ratio.
          BTAP::Compliance::NECB2011::set_necb_external_surface_conductance(surface,hdd,false,1.0)

          #dig into the subsurface and change them as well.
          model.getSubSurfaces.each do |subsurface|
            BTAP::Compliance::NECB2011::set_necb_external_subsurface_conductance(subsurface,hdd)
          end
        end
      end

      # this will create a copy and convert all construction sets to NECB reference conductances.
      #@author phylroy.lopez@nrcan.gc.ca
      #@param model [OpenStudio::model::Model] A model object
      #@param default_surface_construction_set [String]
      #@return [Boolean] returns true if sucessful, false if not
      def self.set_construction_set_to_necb!(model,default_surface_construction_set,
          runner = nil,
          scale_wall = 1.0,
          scale_floor = 1.0 ,
          scale_roof = 1.0,
          scale_ground_wall = 1.0,
          scale_ground_floor = 1.0,
          scale_ground_roof = 1.0,
          scale_door = 1.0,
          scale_window = 1.0
        )
        BTAP::runner_register("Info","set_construction_set_to_necb!", runner) 
        if model.weatherFile.empty? or model.weatherFile.get.path.empty? or not File.exists?(model.weatherFile.get.path.get.to_s)
          
          BTAP::runner_register("Error","Weather file is not defined. Please ensure the weather file is defined and exists.", runner) 
          return false
        end
        hdd = BTAP::Environment::WeatherFile.new(model.weatherFile.get.path.get).hdd18
        
        old_name = ""
        unless default_surface_construction_set.getAttribute("name").empty? 
          old_name =  default_surface_construction_set.getAttribute("name").get.valueAsString
        end
        
   
        climate_zone_index = get_climate_zone_index(hdd)
        new_name = "#{old_name} at climate #{get_climate_zone_name(hdd)}"

        #convert conductance values to rsi values. (Note: we should really be only using conductances in)
        wall_rsi = 1.0 / ( scale_wall * BTAP::Compliance::NECB2011::Data::Conductances::Wall[climate_zone_index] )
        floor_rsi = 1.0 / ( scale_floor * BTAP::Compliance::NECB2011::Data::Conductances::Floor[climate_zone_index] )
        roof_rsi = 1.0 / ( scale_roof * BTAP::Compliance::NECB2011::Data::Conductances::Roof[climate_zone_index] )
        ground_wall_rsi = 1.0 / ( scale_ground_wall * BTAP::Compliance::NECB2011::Data::Conductances::GroundWall[climate_zone_index] )
        ground_floor_rsi = 1.0 / ( scale_ground_floor * BTAP::Compliance::NECB2011::Data::Conductances::GroundFloor[climate_zone_index] )
        ground_roof_rsi = 1.0 / ( scale_ground_roof * BTAP::Compliance::NECB2011::Data::Conductances::GroundRoof[climate_zone_index] )
        door_rsi = 1.0 / ( scale_door * BTAP::Compliance::NECB2011::Data::Conductances::Door[climate_zone_index] )
        window_rsi = 1.0 / ( scale_window * BTAP::Compliance::NECB2011::Data::Conductances::Window[climate_zone_index] )
        BTAP::Resources::Envelope::ConstructionSets::customize_default_surface_construction_set_rsi!(model,new_name,default_surface_construction_set,
          wall_rsi, floor_rsi, roof_rsi,
          ground_wall_rsi, ground_floor_rsi, ground_roof_rsi,
          window_rsi,  nil ,  nil,
          window_rsi, nil , nil,
          door_rsi,
          door_rsi, nil ,nil,
          door_rsi,
          window_rsi,  nil , nil,
          window_rsi,   nil , nil,
          window_rsi, nil , nil
        )
        BTAP::runner_register("Info","set_construction_set_to_necb! was sucessful.", runner)
        return true
      end

      # This method will convert in place(over write) a construction set to necb conductances.
      #@author phylroy.lopez@nrcan.gc.ca
      #@param model [OpenStudio::model::Model] A model object
      #@param scale_wall [Float]
      #@param scale_floor [Float]
      #@param scale_roof [Float]
      #@param scale_ground_wall [Float]
      #@param scale_ground_floor [Float]
      #@param scale_ground_roof [Float]
      #@param scale_door [Float]
      #@param scale_window [Float]
      def self.set_all_construction_sets_to_necb!(model,
          runner = nil, 
          scale_wall = 1.0,
          scale_floor = 1.0 ,
          scale_roof = 1.0,
          scale_ground_wall = 1.0,
          scale_ground_floor = 1.0,
          scale_ground_roof = 1.0,
          scale_door = 1.0,
          scale_window = 1.0)

        model.getDefaultConstructionSets.each do |set|
          self.set_construction_set_to_necb!(model,
            set,
            runner,
            scale_wall,
            scale_floor ,
            scale_roof,
            scale_ground_wall,
            scale_ground_floor,
            scale_ground_roof,
            scale_door,
            scale_window)
        end
      end


<<<<<<< HEAD
      #This method will set the fwdr for a building. It will remove all glazings
      # and hard set the FDWR.
      #@author phylroy.lopez@nrcan.gc.ca
      #@param model [OpenStudio::model::Model] A model object
      #@param runner [Object]
      #@param [Boolean] use_max
      def self.set_necb_fwdr(model,use_max = false, runner = nil)
        BTAP::runner_register("Info","set_necb_fwdr", runner)         
        if model.weatherFile.empty? or model.weatherFile.get.path.empty? or not File.exists?(model.weatherFile.get.path.get.to_s)
          BTAP::runner_register("Error","Weather file is not defined. Please ensure the weather file is defined and exists.", runner) 
          return false
        end
        hdd = BTAP::Environment::WeatherFile.new(model.weatherFile.get.path.get).hdd18
        
        old_fwdr = BTAP::Geometry::get_fwdr(model)
        BTAP::runner_register("Info","old FWDR is #{old_fwdr}", runner) 
        outdoor_surfaces = BTAP::Geometry::Surfaces::filter_by_boundary_condition(model.getSurfaces(), "Outdoors")
        outdoor_subsurfaces = BTAP::Geometry::Surfaces::get_subsurfaces_from_surfaces(outdoor_surfaces)
        outdoor_walls = BTAP::Geometry::Surfaces::filter_by_surface_types(outdoor_surfaces, "Wall")
        
        #Remove all windows
        BTAP::Geometry::Surfaces::filter_subsurfaces_by_types(outdoor_subsurfaces, ["FixedWindow" , "OperableWindow" ]).each {|door| door.remove}
        #Remove all doors
        BTAP::Geometry::Surfaces::filter_subsurfaces_by_types(outdoor_subsurfaces, ["Door" , "GlassDoor" ]).each {|door| door.remove}
        
        if use_max == true or old_fwdr > self.max_fwdr(hdd)
          ratio = self.max_fwdr(hdd)
        else
          ratio = old_fwdr
        end
        outdoor_walls.each {|wall| wall.setWindowToWallRatio(ratio) }
        
        BTAP::runner_register("Info","New FWDR is #{BTAP::Geometry::get_fwdr(model)} based on HDD of #{hdd}.", runner) 
        return model
      end
=======
>>>>>>> ba8678ee







      #This model gets the climate zone column index from tables 3.2.2.x
      #@author phylroy.lopez@nrcan.gc.ca
      #@param hdd [Float]
      #@return [Fixnum] climate zone 4-8
      def self.get_climate_zone_index(hdd)
        #check for climate zone index from NECB 3.2.2.X
        case hdd
        when 0..2999        then return 0    #climate zone 4
        when 3000..3999     then return 1    #climate zone 5
        when 4000..4999     then return 2    #climate zone 6
        when 5000..5999     then return 3    #climate zone 7a
        when 6000..6999     then return 4    #climate zone 7b
        when 7000..1000000  then return 5    #climate zone 8
        end
      end
    
      #This model gets the climate zone name and returns the climate zone string.
      #@author phylroy.lopez@nrcan.gc.ca
      #@param hdd [Float]
      #@return [Fixnum] climate zone 4-8
      def self.get_climate_zone_name(hdd)
        case self.get_climate_zone_index(hdd)
        when 0    then return "4"
        when 1    then return "5"    #climate zone 5
        when 2    then return "6"    #climate zone 6
        when 3    then return "7a"    #climate zone 7a
        when 4    then return "7b"    #climate zone 7b
        when 5    then return "8"    #climate zone 8
        end
      end
    
    

      #Set all external surface conductances to NECB values.
      #@author phylroy.lopez@nrcan.gc.ca
      #@param surface [String]
      #@param hdd [Float]
      #@param is_radiant [Boolian]
      #@param scaling_factor [Float]
      #@return [String] surface as RSI
      def self.set_necb_external_surface_conductance(surface,hdd,is_radiant = false,scaling_factor = 1.0)
        conductance_value = 0
        climate_zone_index = self.get_climate_zone_index(hdd)
       
        if surface.outsideBoundaryCondition.downcase == "outdoors"

          case surface.surfaceType.downcase
          when "wall"
            conductance_value =  BTAP::Compliance::NECB2011::Data::Conductances::Wall[climate_zone_index] * scaling_factor
          when "floor"
            conductance_value = BTAP::Compliance::NECB2011::Data::Conductances::Floor[climate_zone_index]  * scaling_factor
          when "roofceiling"
            conductance_value = BTAP::Compliance::NECB2011::Data::Conductances::Roof[climate_zone_index] 
          end
          if (is_radiant)
            conductance_value = conductance_value * 0.80
          end
          return BTAP::Geometry::Surfaces::set_surfaces_construction_conductance( [surface], conductance_value )
        end


        if surface.outsideBoundaryCondition.downcase.match(/ground/)
          case surface.surfaceType.downcase
          when "wall"
            conductance_value =  BTAP::Compliance::NECB2011::Data::Conductances::GroundWall[BTAP::Compliance::NECB2011::get_climate_zone_index(@hdd)]
          when "floor"
            conductance_value =  BTAP::Compliance::NECB2011::Data::Conductances::GroundFloor[BTAP::Compliance::NECB2011::get_climate_zone_index(@hdd)]
          when "roofceiling"
            conductance_value =  BTAP::Compliance::NECB2011::Data::Conductances::GroundRoof[BTAP::Compliance::NECB2011::get_climate_zone_index(@hdd)]
          end
          if (is_radiant)
            conductance_value = conductance_value * 0.80
          end
          return BTAP::Geometry::Surfaces::set_surfaces_construction_conductance( [surface], conductance_value )

        end
      end

      #Set all external subsurfaces (doors, windows, skylights) to NECB values.
      #@author phylroy.lopez@nrcan.gc.ca
      #@param subsurface [String]
      #@param hdd [Float]
      def self.set_necb_external_subsurface_conductance(subsurface,hdd)
        conductance_value = 0
        climate_zone_index = get_climate_zone_index(hdd)
        if subsurface.outsideBoundaryCondition.downcase.match("outdoors")
          case subsurface.subSurfaceType.downcase
          when /window/
            conductance_value =  BTAP::Compliance::NECB2011::Data::Conductances::Window[climate_zone_index]
          when /door/
            conductance_value = BTAP::Compliance::NECB2011::Data::Conductance::Door[climate_zone_index]
          end
          subsurface.setRSI(1/conductance_value)
        end
      end
      
















      # This model converts all DOE to NECB reference building.
      #@author phylroy.lopez@nrcan.gc.ca
      #@param idf_folder [String]
      #@return [OpenStudio::model::Model] model_array
      def self.convert_all_doe_to_necb_reference_building(idf_folder, output_folder = 'C:/test/', construction_library_file = nil , construction_set_name = nil , weather_file = nil , set_necb_fdwr = true)
        #iterate through all idf file in Original folder.
        filenames = Array.new()
        idf_filenames = BTAP::FileIO::get_find_files_from_folder_by_extension(idf_folder, "idf")
        puts idf_folder
        puts "filenames: #{idf_filenames}"
        BTAP::FileIO::get_find_files_from_folder_by_extension(idf_folder, ".idf").each do |idf_filename|
          puts idf_filename
          #Convert doe E+ file to NECB space types and create osm model.
          model = BTAP::Compliance::NECB2011::convert_doe_to_necb_reference_building(idf_filename, construction_library_file , construction_set_name , weather_file, set_necb_fdwr )
          #determine climate zone. 
          #set default to nil. 
          weather = nil
          #set weather file        
          unless weather_file == nil
            #Set weather file.
            weather = BTAP::Environment::WeatherFile.new(weather_file)
            weather.set_weather_file(model)
          end
          new_filename = "#{output_folder}#{File.basename(idf_filename,'.idf')}_#{weather.state_province_region}_#{weather.city}_CZ-#{ BTAP::Compliance::NECB2011::get_climate_zone_name(weather.hdd18)}.osm"
          BTAP::FileIO::save_osm(model, new_filename)
          filenames << new_filename
        end
        return filenames
      end


      def self.set_wildcard_schedules_to_dominant_building_schedule(model, runner = nil)
        
        new_sched_ruleset = OpenStudio::Model::DefaultScheduleSet.new(model)  #initialize
        BTAP::runner_register("Info", "set_wildcard_schedules_to_dominant_building_schedule", runner)
        #Set wildcard schedules based on dominant schedule type in building.
        dominant_sched_type = BTAP::Compliance::NECB2011::determine_dominant_necb_schedule_type(model)
        #puts "dominant_sched_type = #{dominant_sched_type}"
        # find schedule set that corresponds to dominant schedule type
        model.getDefaultScheduleSets.each do |sched_ruleset| 
          # just check people schedule
          # TO DO: should make this smarter: check all schedules
          people_sched = sched_ruleset.numberofPeopleSchedule
          people_sched_name = people_sched.get.name.to_s unless people_sched.empty?
                  
          search_string = "NECB-#{dominant_sched_type}"
         
          if people_sched.empty? == false         
            if people_sched_name.include? search_string              
              new_sched_ruleset = sched_ruleset          
            end
          end
        end
        
        # replace the default schedule set for the space type with * to schedule ruleset with dominant schedule type
        
        model.getSpaces.each do |space|
          #check to see if space space type has a "*" wildcard schedule.
          spacetype_name = space.spaceType.get.name.to_s unless space.spaceType.empty?
          if determine_necb_schedule_type( space ).to_s == "*".to_s 
            new_sched = (spacetype_name).to_s                                  
            optional_spacetype = model.getSpaceTypeByName(new_sched)   
            if optional_spacetype.empty?
              BTAP::runner_register("Error", "Cannot find NECB spacetype #{new_sched}" , runner )
            else
              BTAP::runner_register("Info","Setting wildcard spacetype #{spacetype_name} default schedule set to #{new_sched_ruleset.name}",runner)
              optional_spacetype.get.setDefaultScheduleSet(new_sched_ruleset)    #this works!                            
            end
          end
        end    # end of do |space|
               
        return true
      end
      
      def self.set_zones_thermostat_schedule_based_on_space_type_schedules(model,runner = nil)
        puts "in set_zones_thermostat_schedule_based_on_space_type_schedules"
        BTAP::runner_register("DEBUG","Start-set_zones_thermostat_schedule_based_on_space_type_schedules" , runner)
        model.getThermalZones.each do |zone|
          BTAP::runner_register("DEBUG","Zone = #{zone.name} Spaces =#{zone.spaces.size} " , runner)
          array = []
          
          zone.spaces.each do |space|
            schedule_type = BTAP::Compliance::NECB2011::determine_necb_schedule_type( space ).to_s
            BTAP::runner_register("DEBUG","space name/type:#{space.name}/#{schedule_type}" , runner)
            
            # if wildcard space type, need to get dominant schedule type
<<<<<<< HEAD
            if schedule_type = "*".to_s 
=======
            if "*".to_s == schedule_type
>>>>>>> ba8678ee
              dominant_sched_type = BTAP::Compliance::NECB2011::determine_dominant_necb_schedule_type(model)
              schedule_type = dominant_sched_type
            end
            
            array << schedule_type
          end
          array.uniq!
          if array.size > 1
            BTAP::runner_register("Error", "#{zone.name} has spaces with different schedule types. Please ensure that all the spaces are of the same schedule type A to I.",runner)  
            return false
          end

          
          htg_search_string = "NECB-#{array[0]}-Thermostat Setpoint-Heating"
          clg_search_string = "NECB-#{array[0]}-Thermostat Setpoint-Cooling"
          
          if model.getScheduleRulesetByName(htg_search_string).empty? == false
            htg_sched = model.getScheduleRulesetByName(htg_search_string).get     
          else
            BTAP::runner_register("ERROR","heating_thermostat_setpoint_schedule NECB-#{array[0]} does not exist" , runner)
            return false
          end
          
          if model.getScheduleRulesetByName(clg_search_string).empty? == false
            clg_sched = model.getScheduleRulesetByName(clg_search_string).get
          else
            BTAP::runner_register("ERROR","cooling_thermostat_setpoint_schedule NECB-#{array[0]} does not exist" , runner)
            return false
          end
          
          name = "NECB-#{array[0]}-Thermostat Dual Setpoint Schedule"
          
          # If dual setpoint already exists, use that one, else create one       
          if model.getThermostatSetpointDualSetpointByName(name).empty? == false 
            ds = model.getThermostatSetpointDualSetpointByName(name).get 
          else
            ds = BTAP::Resources::Schedules::create_annual_thermostat_setpoint_dual_setpoint(model, name, htg_sched, clg_sched)
          end
          
          thermostatClone = ds.clone.to_ThermostatSetpointDualSetpoint.get
          zone.setThermostatSetpointDualSetpoint(thermostatClone)
          BTAP::runner_register("Info","ThermalZone #{zone.name} set to DualSetpoint Schedule NECB-#{array[0]}",runner)
                         
        end
        
        BTAP::runner_register("DEBUG","END-set_zones_thermostat_schedule_based_on_space_type_schedules" , runner)
        return true
      end
      
      # This model converts all DOE to NECB reference building.
      #@author phylroy.lopez@nrcan.gc.ca
      #@param idf_filename [String]
      #@param model [OpenStudio::Model::Model]
      #@param runner [Object]
      #@return  [OpenStudio::model::Model] model
      def self.convert_idf_to_osm_with_necb_space_types(idf_filename,model = nil,runner = nil)
        
        #Load up idf as OSM file and convert spacetypes based on map contained in File.dirname(idf_filename) + "/SpaceTypeConversions.csv"
        model = BTAP::Compliance::NECB2011::convert_idf_to_osm_and_map_doe_zones_to_necb_space_types(idf_filename,runner)
        
        #Taking care of wildcard spacetypes. 
        BTAP::Compliance::NECB2011::set_wildcard_schedules_to_dominant_building_schedule(model, runner)
        
        #set weather file        
        BTAP::Environment::WeatherFile.new(weather_file).set_weather_file(model,runner)
        
        #set Construction set.
        BTAP::Resources::Envelope::ConstructionSets::set_construction_set_by_file(model, construction_library_file, construction_set_name, runner)

        #set NECB u-values to construction. 
        BTAP::Compliance::NECB2011::set_all_construction_sets_to_necb!( model, runner ) 
        
        #Set FWDR
        BTAP::Compliance::NECB2011::set_necb_fwdr( model, true, runner)
        
        # Set Surface if they are out of wack.
        BTAP::Geometry::match_surfaces( model )
        
        #*** HVAC ***
        BTAP::Compliance::NECB2011::necb_autozoner(model)
        
        BTAP::Compliance::NECB2011::set_zones_thermostat_schedule_based_on_space_type_schedules(model,runner)



       

        #*** HVAC ***
        BTAP::Compliance::NECB2011::necb_autozoner(model)
        
  
        #Set output for Raymond 
        #create array of output variables strings from E+
        output_variable_array =
          [
          "Facility Total Electric Demand Power",
          "Water Heater Gas Rate",
          "Plant Supply Side Heating Demand Rate",
          "Heating Coil Gas Rate",
          "Cooling Coil Electric Power",
          "Boiler Gas Rate",
          "Heating Coil Air Heating Rate",
          "Heating Coil Electric Power",
          "Cooling Coil Total Cooling Rate",
          "Water Heater Heating Rate",
          #          "Facility Total HVAC Electric Demand Power",
          #          "Facility Total Electric Demand Power",
          "Zone Air Temperature",
          "Water Heater Electric Power"
          #          "Baseboard Air Inlet Temperature",
          #          "Baseboard Air Outlet Temperature",
          #          "Baseboard Water Inlet Temperature",
          #          "Baseboard Water Outlet Temperature",
          #          "Boiler Inlet Temperature",
          #          "Boiler Outlet Temperature",
          #          "Plant Supply Side Inlet Temperature",
          #          "Plant Supply Side Outlet Temperature",
          #          "People Radiant Heating Rate",
          #          "People Sensible Heating Rate",
          #          "People Latent Gain Rate",
          #          "People Total Heating Rate",
          #          "Lights Total Heating Rate",
          #          "Electric Equipment Total Heating Rate",
          #          "Other Equipment Total Heating Rate",
          #          "District Heating Hot Water Rate",
          #          "District Heating Rate",
          #          "Air System Outdoor Air Flow Fraction",
          #          "Air System Outdoor Air Minimum Flow Fraction",
          #          "Air System Fan Electric Energy"
        ]
        BTAP::Reports::set_output_variables(model,"Hourly", output_variable_array)
        puts  "added output variables ..." << output_variable_array.to_s << "\n"
        
        #Purge unused objects and return osm model object. 
        model.purgeUnusedResourceObjects
        return model
      end

      # This method confirms if the type is the proper space type
      #@author phylroy.lopez@nrcan.gc.ca
      #@param type [String]
      #@return  [String] item
      def self.is_proper_spacetype(type)
        BTAP::Compliance::NECB2011::Data::SpaceTypeData.each do |item|
          if item[0] == type
            return item
          end
        end
        return false
      end
      
<<<<<<< HEAD
      # This method determines if all the spacetype names match the NECB spacetypes. This is a prerequisite for NECB zoning and system assignment
      #@author phylroy.lopez@nrcan.gc.ca
      #@param model [OpenStudio::Model::Model]
      #@param runner [Object]
      #@return [String] item
      def self.check_all_spacetypes_are_valid_necb_names(model,runner = nil)
        #collect space type and building type names. 
        spacetypenames = []
        found = false
        BTAP::Compliance::NECB2011::Data::SpaceTypeData.each    {  |item| spacetypenames << item[0]}
        BTAP::Compliance::NECB2011::Data::BuildingTypeData.each {  |item| spacetypenames << item[0]}
        non_necb_spacetype_names = []
        model.getSpaceTypes.each do |model_spacetype|
          found = false
          spacetypenames.each do |valid_spacetype_name|
            # The optional suffix allows for for defined "wildcard" spacetypes to pass through. 
            if model_spacetype.name =~ /NECB-#{valid_spacetype_name}(\-[ABCDEFGHI])?/
              found = true
            end
          end
          non_necb_spacetype_names << model_spacetype.name unless found == true
        end
        if non_necb_spacetype_names.size > 0
          BTAP::runner_register("ERROR","The following spacetypes are not NECB space types.", runner)
          non_necb_spacetype_names.each {|item| BTAP::runner_register("ERROR","-#{item}", runner) }
          BTAP::runner_register("ERROR","Please edit model and assign valid space types.", runner)
          return false
        end
        BTAP::runner_register("INFO","All spacetypes conform to NECB naming.", runner)
        return true
      end
      
      
      
      # This model gets the building space type info from lookup table. 
      #@author phylroy.lopez@nrcan.gc.ca
      #@param type [String]
      #@return  [String] item
      def self.lookup_spacetype_info(type)
        BTAP::Compliance::NECB2011::Data::SpaceTypeData.each do |item|
          # The optional suffix allows for for defined "wildcard" spacetypes to pass through. 
          # space type names have changed - original commented out below (until i know it works)
          # if type.strip =~ /NECB 2011 - Space Function - #{item[0]}(\-[ABCDEFGHI])?/         
          if type.strip =~ /Space Function #{item[0]}(\-[ABCDEFGHI])?/
            return item
          end
          
        end
        BTAP::Compliance::NECB2011::Data::BuildingTypeData.each do |item|
          # space type names have changed - original commented out below (until i know it works)
          # if type.strip =~ /NECB 2011 - Space Function - #{item[0]}(\-[ABCDEFGHI])?/
          if type.strip =~ /Space Function #{item[0]}(\-[ABCDEFGHI])?/
            return item
          end
        end
        raise ("#{type} is not a NECB space type, Cannot use NECB system definitions!!")
      end
=======

>>>>>>> ba8678ee

      #This model determines the dominant NECB schedule type
      #@param model [OpenStudio::model::Model] A model object
      #return s.each [String]
      def self.determine_dominant_necb_schedule_type( model )
        # lookup necb space type properties
        space_type_properties = model.find_objects($os_standards["space_types"], { "template" => 'NECB 2011'})
        
        # Here is a hash to keep track of the m2 running total of spacetypes for each
        # sched type.
        s = Hash[
          "A",0,
          "B",0,
          "C",0,
          "D",0,
          "E",0,
          "F",0,
          "G",0,
          "H",0,
          "I",0
        ]
        #iterate through spaces in building.
        wildcard_spaces = 0
        model.getSpaces.each do |space|
<<<<<<< HEAD
          raise ("Space #{space.name} does not have a spacetype defined!") if space.spaceType.empty?
          
          spacetype_name = space.spaceType.get.name
          
          
          #iterate through the NECB spacetypes
          found_space_type = false
          BTAP::Compliance::NECB2011::Data::SpaceTypeData.each do |spacetype|            
            
             # puts "compare #{spacetype_name.to_s}  == #{("Space Function " + spacetype[0]).to_s}"
             
            # i think spacetype names have changed, remove NECB 2011 - 
            #if (spacetype_name.to_s  == ("NECB 2011 - Space Function - " + spacetype[0]).to_s ) 
            #  s[ spacetype[2] ] = s[ spacetype[2] ] + space.floorArea() if "*" != spacetype[2]
              
            if (spacetype_name.to_s  == ("Space Function " + spacetype[0]).to_s ) 
              s[ spacetype[2] ] = s[ spacetype[2] ] + space.floorArea() if "*" != spacetype[2]
              
              #puts "Found #{space.spaceType.get.name} schedule #{spacetype[2]} match with floor area of #{space.floorArea()}"
              found_space_type = true
            elsif spacetype_name.to_s =~ /NECB-#{spacetype[0].to_s}(\-[ABCDEFGHI])?/
              #found wildcard..will not count to total. 
              found_space_type = true
=======
          found_space_type = false
          #iterate through the NECB spacetype property table
          space_type_properties.each do |spacetype|            
            unless space.spaceType.empty?
              if space.spaceType.get.standardsSpaceType.empty? || space.spaceType.get.standardsBuildingType.empty?
                OpenStudio::logFree(OpenStudio::Error, "openstudio.Standards.Model", "Space #{space.name} does not have a standardSpaceType defined")
                found_space_type = false
              elsif space.spaceType.get.standardsSpaceType.get  == spacetype['space_type'] && space.spaceType.get.standardsBuildingType.get  == spacetype['building_type'] 
                if "*" == spacetype['necb_schedule_type']
                  wildcard_spaces =+ 1
                else
                  s[ spacetype['necb_schedule_type'] ] = s[ spacetype['necb_schedule_type'] ] + space.floorArea() if "*" != spacetype['necb_schedule_type'] and "- undefined -" != spacetype['necb_schedule_type']
                end
                #puts "Found #{space.spaceType.get.name} schedule #{spacetype[2]} match with floor area of #{space.floorArea()}"
                found_space_type = true
              elsif "*" != spacetype['necb_schedule_type'] 
                #found wildcard..will not count to total. 
                found_space_type = true
              end
>>>>>>> ba8678ee
            end
          end
          raise ("Did not find #{space.spaceType.get.name} in NECB space types.") if found_space_type == false
        end
        #finds max value and returns NECB schedule letter.
        raise("Only wildcard spaces in model. You need to define the actual spaces. ") if  wildcard_spaces == model.getSpaces.size
        dominant_schedule =  s.each { |k, v| return k.to_s if v == s.values.max }
        return dominant_schedule
      end
      
      #This method determines the spacetype schedule type. This will re
      #@author phylroy.lopez@nrcan.gc.ca
      #@param space [String]
      #@return [String]:["A","B","C","D","E","F","G","H","I"] spacetype
      def self.determine_necb_schedule_type(space)
<<<<<<< HEAD
        BTAP::Compliance::NECB2011::Data::SpaceTypeData.each do |spacetype|
          spacetype_name = space.spaceType.get.name  unless space.spaceType.empty?
          #If it is a regular space type.
          
          # space type names have changed - original commented out below
          # if spacetype_name.to_s  == ("NECB 2011 - Space Function - " + spacetype[0]).to_s          
          if spacetype_name.to_s  == ("Space Function " + spacetype[0]).to_s
            return spacetype[2]
          end
          #if it is a wildcard space type the schedule is in the name ensure that 
          # space type names have changed - original commented out below
          #  if spacetype_name.to_s =~ /#{"NECB 2011 - Space Function - " + spacetype[0]}-(\S)$/i        
          if spacetype_name.to_s =~ /#{"Space Function " + spacetype[0]}-(\S)$/i
            return $1
=======
        raise ("Undefined spacetype for space #{space.get.name}) if space.spaceType.empty?") if space.spaceType.empty?
        raise ("Undefined standardsSpaceType or StandardsBuildingType for space #{space.spaceType.get.name}) if space.spaceType.empty?") if space.spaceType.get.standardsSpaceType.empty? | space.spaceType.get.standardsBuildingType.empty?
        space_type_properties = space.model.find_object($os_standards["space_types"], { "template" => 'NECB 2011', "space_type" => space.spaceType.get.standardsSpaceType.get,"building_type" => space.spaceType.get.standardsBuildingType.get })
        return space_type_properties['necb_schedule_type'].strip
      end
      
 
      
      
      def self.necb_spacetype_system_selection(model, heatingDesignLoad  = nil,coolingDesignLoad = nil, runner = nil  )
        spacezoning_data = Struct.new( 
          :space,                   # the space object 
          :space_name,              # the space name
          :building_type_name,         # space type name
          :space_type_name,         # space type name
          :necb_hvac_system_selection_type, #
          :system_number,           # the necb system type
          :number_of_stories,       #number of stories
          :horizontal_placement,    # the horizontal placement (norht, south, east, west, core) 
          :vertical_placment,       # the vertical placement ( ground, top, both, middle )
          :people_obj,              # Spacetype people object
          :heating_capacity,
          :cooling_capacity )

      
        
        #Array to store schedule objects
        schedule_type_array = []
        
        #        #this method replaces all the "*" space types with concrete "A-I" schedule based shedules. 
        #        BTAP::Compliance::NECB2011::set_wildcard_schedules_to_dominant_building_schedule(model, runner)
        #        
        #        


        
        #find the number of stories in the model. 
        number_of_stories = model.getBuildingStorys.size
        
        #set up system array containers. These will contain the spaces associated with the system types. 
        space_zoning_data_array = []
        
        #First pass of spaces to collect information into the space_zoning_data_array . 
        model.getSpaces.each do |space|

            
          #this will get the spacetype system index 8.4.4.8A  from the SpaceTypeData and BuildingTypeData in  (1-12)
          space_system_index = nil
          if space.spaceType.empty?
            space_system_index = nil
          else
            space_type_property = space.model.find_object($os_standards["space_types"], { "template" => 'NECB 2011', "space_type" => space.spaceType.get.standardsSpaceType.get,"building_type" => space.spaceType.get.standardsBuildingType.get })
            necb_hvac_system_selection_type = space_type_property['necb_hvac_system_selection_type']
            raise("could not find necb system selection type for space: #{space.get.name}") if space_type_property.nil?
          end
          
          

          
          
          #Get the heating and cooling load for the space. Only Zones with a defined thermostat will have a load. 
          #Make sure we don't have sideeffects by changing the argument variables. 
          cooling_load = coolingDesignLoad
          heating_load = heatingDesignLoad
          
          if space.spaceType.get.standardsSpaceType.get == "- undefined -"
            cooling_load = 0.0
            heating_load = 0.0
          else
              cooling_load = space.thermalZone.get.coolingDesignLoad.get * space.floorArea * space.multiplier / 1000.0 if cooling_load.nil? 
              heating_load = space.thermalZone.get.heatingDesignLoad.get * space.floorArea * space.multiplier / 1000.0 if heating_load.nil?
          end 
          
          #identify space-system_index and assign the right NECB system type 1-7. 
          system = nil
          case necb_hvac_system_selection_type
          when nil
            raise ("#{space.name} does not have an NECB system association. Please define a NECB HVAC System Selection Type in the google docs standards database.")
          when 0, "- undefined -"
            #These are spaces are undefined...so they are unconditioned and have no loads other than infiltration and no systems
            system = 0
          when "Assembly Area" #Assembly Area.
            if number_of_stories <= 4
              system = 3
            else
              system = 6
            end
            
          when "Automotive Area"
            system = 4
            
          when "Data Processing Area"
            if coolingDesignLoad > 20 #KW...need a sizing run. 
              system = 2
            else
              system = 1
            end

          when "General Area" #[3,6]
            if number_of_stories <= 2 
              system = 3
            else
              system = 6
            end
            
          when "Historical Collections Area" #[2],
            system = 2
            
          when "Hospital Area" #[3],
            system = 6
            
          when "Indoor Arena" #,[7],
            system = 7
            
          when "Industrial Area"#  [3] this need some thought. 
            system = 3
            
          when "Residential/Accomodation Area"#,[1], this needs some thought. 
            system = 1
            
          when "Sleeping Area" #[3],
            system = 3
            
          when "Supermarket/Food Services Area"#[3,4],
            system = 3
            
          when "Supermarket/Food Services Area - vented"
            system = 4
            
          when "Warehouse Area"
            system = 4
            
          when "Warehouse Area - refrigerated"
            system = 5
          when "Wildcard"
            system = "Wildcard"
          else
            raise ("NECB HVAC System Selection Type #{necb_hvac_system_selection_type} not valid")
          end 
          #get placement on floor, core or perimeter and if a top, bottom, middle or single story. 
          horizontal_placement, vertical_placement =  BTAP::Geometry::Spaces::get_space_placement( space )
          #dump all info into an array for debugging and iteration. 
          unless space.spaceType.empty? 
            space_type_name = space.spaceType.get.standardsSpaceType.get
            building_type_name = space.spaceType.get.standardsBuildingType.get
            space_zoning_data_array << spacezoning_data.new( space,
              space.name.get,
              building_type_name,
              space_type_name,
              necb_hvac_system_selection_type,
              system,
              number_of_stories,
              horizontal_placement,
              vertical_placement,
              space.spaceType.get.people, 
              heating_load, 
              cooling_load )
            schedule_type_array <<  BTAP::Compliance::NECB2011::determine_necb_schedule_type( space ).to_s
>>>>>>> ba8678ee
          end
        end
        



        return schedule_type_array.uniq! , space_zoning_data_array
      end

      
      # This method will take a model that uses NECB 2011 spacetypes , and..
      # 1. Create a building story schema. 
      # 2. Remove all existing Thermal Zone defintions. 
      # 3. Create new thermal zones based on the following definitions. 
      # Rule1 all zones must contain only the same schedule / occupancy schedule. 
      # Rule2 zones must cater to similar solar gains (N,E,S,W) 
      # Rule3 zones must not pass from floor to floor. They must be contained to a single floor or level. 
      # Rule4 Wildcard spaces will be associated with the nearest zone of similar schedule type in which is shared most of it's internal surface with.  
      # Rule5 For NECB zones must contain spaces of similar system type only. 
      #@author phylroy.lopez@nrcan.gc.ca
      #@param model [OpenStudio::model::Model] A model object
      #@return [String] system_zone_array
      def self.necb_autozone_and_autosystem(
          model,
          runner,
          use_ideal_air_loads = false,
          boiler_fueltype = "NaturalGas",
          mau_type = true,
          mau_heating_coil_type = "Hot Water",
          baseboard_type = "Hot Water",
          chiller_type = "Scroll",
          mua_cooling_type = "DX",
          heating_coil_types_sys3 = "Gas",
          heating_coil_types_sys4 = "Gas",
          heating_coil_types_sys6 = "Hot Water",
          fan_type = "AF_or_BI_rdg_fancurve" )
        
        #Create a data struct for the space to system to placement information. 

        
        #system assignment. 
        unless  ["NaturalGas","Electricity","PropaneGas","FuelOil#1","FuelOil#2","Coal","Diesel","Gasoline","OtherFuel1"].include?(boiler_fueltype)
          BTAP::runner_register("ERROR","boiler_fueltype = #{boiler_fueltype}",runner)
          return
        end
          
        unless [true, false].include?(mau_type) 
          BTAP::runner_register("ERROR","mau_type = #{mau_type}",runner)
          return 
        end
            
        unless ["Hot Water", "Electric"].include?(mau_heating_coil_type)
          BTAP::runner_register("ERROR","mau_heating_coil_type = #{mau_heating_coil_type}",runner)
          return false
        end
        
        unless ["Hot Water" , "Electric"].include?(baseboard_type)
          BTAP::runner_register("ERROR","baseboard_type = #{baseboard_type}",runner)
          return false
        end
        
        
        unless ["Scroll","Centrifugal","Rotary Screw","Reciprocating"].include?(chiller_type)
          BTAP::runner_register("ERROR","chiller_type = #{chiller_type}",runner)
          return false
        end
        unless ["DX","Hydronic"].include?(mua_cooling_type)
          BTAP::runner_register("ERROR","mua_cooling_type = #{mua_cooling_type}",runner)
          return false
        end
        
        unless ["Electric", "Gas", "DX"].include?(heating_coil_types_sys3)
          BTAP::runner_register("ERROR","heating_coil_types_sys3 = #{heating_coil_types_sys3}",runner)
          return false
        end
        
        unless ["Electric", "Gas", "DX"].include?(heating_coil_types_sys4)
          BTAP::runner_register("ERROR","heating_coil_types_sys4 = #{heating_coil_types_sys4}",runner)
          return false
        end
        
        unless ["Hot Water", "Electric"].include?(heating_coil_types_sys6)
          BTAP::runner_register("ERROR","heating_coil_types_sys6 = #{heating_coil_types_sys6}",runner)
          return false
        end
        
        unless ["AF_or_BI_rdg_fancurve","AF_or_BI_inletvanes","fc_inletvanes","var_speed_drive"].include?(fan_type)
          BTAP::runner_register("ERROR","fan_type = #{fan_type}",runner)
          return false
        end
      
        unless ["Electric", "Hot Water"].include?(heating_coil_types_sys6)
          BTAP::runner_register("ERROR","heating_coil_types_sys6 = #{heating_coil_types_sys6}",runner)
          return false
        end
        
        unless ["Electric", "Gas"].include?(heating_coil_types_sys4)
          BTAP::runner_register("ERROR","heating_coil_types_sys4 = #{heating_coil_types_sys4}",runner)
          return false
        end
        
        # Reassign / set floors if required. 
        BTAP::Geometry::BuildingStoreys::auto_assign_stories(model)

        #this method will determine the spaces that should be set to each system
        schedule_type_array , space_zoning_data_array = self.necb_spacetype_system_selection(model)
        
        #Deal with Wildcard spaces. Might wish to have logic to do coridors first.
        space_zoning_data_array.each do |space_zone_data|
          if space_zone_data.system_number == "Wildcard"
            #iterate through all adjacent spaces from largest shared wall area to smallest.
            # Set system type to match first space system that is not nil. 
            space_zone_data.space.get_adjacent_spaces_with_shared_wall_areas(true).each do |adj_space|
              raise ("Could not determine adj space to space #{space_zone_data.space.name.get}") if adj_space.nil?
              adj_space_data = space_zoning_data_array.find { |data| data.space == adj_space[0] }
              if adj_space_data.system_number.nil?
                next
              else
                space_zone_data.system_number = adj_space_data.system_number
                break
              end 
            end
            raise ("Could not determine adj space system to space #{space_zone_data.space.name.get}") if space_zone_data.system_number.nil?
          end
        end
        
        
        #remove any thermal zones used for sizing to start fresh. Should only do this after the above system selection method. 
        model.getThermalZones.each {|zone| zone.remove}

        
        #now lets apply the rules. 
        # Rule1 all zones must contain only the same schedule / occupancy schedule. 
        # Rule2 zones must cater to similar solar gains (N,E,S,W) 
        # Rule3 zones must not pass from floor to floor. They must be contained to a single floor or level. 
        # Rule4 Wildcard spaces will be associated with the nearest zone of similar schedule type in which is shared most of it's internal surface with.  
        # Rule5 NECB zones must contain spaces of similar system type only. 

        #Array of system types of Array of Spaces
        system_zone_array = []
        #Lets iterate by system
        (0..7).each do |system_number|
          system_zone_array[system_number] = []
          #iterate by story
          story_counter = 0
          model.getBuildingStorys.each do |story|
            #puts "Story:#{story}"
            story_counter = story_counter + 1
            #iterate by operation schedule type. 
            schedule_type_array.each do |schedule_type|
              #iterate by horizontal location
              ["north","east","west","south","core"].each do |horizontal_placement|
                #puts "horizontal_placement:#{horizontal_placement}"
                space_array = Array.new
                space_zoning_data_array.each do |space_info|
                  #puts "Spacename: #{space_info.space.name}:#{space_info.space.spaceType.get.name}"
                  if space_info.system_number == system_number and 
                      space_info.space.spaceType.get.name.get.include?("- undefined -") == false and
                      space_info.story == story and
                      BTAP::Compliance::NECB2011::determine_necb_schedule_type(space_info.space).to_s == schedule_type and
                      space_info.horizontal_placement == horizontal_placement

                    space_array << space_info.space
                  end
                end
                #create Thermal Zone if space_array is not empty.
                if space_array.size > 0
                  #create new zone and add the spaces to it. 
                  name = "Sys-#{system_number.to_s} Flr-#{story_counter.to_s} Sch-#{schedule_type.to_s} HPlcmt-#{horizontal_placement}"
                  thermal_zone = BTAP::Geometry::Zones::create_thermal_zone(model, space_array)
                  thermal_zone.setAttribute("name",name)
                  #Set Thermostat bases on 
                  
<<<<<<< HEAD
                  #default it to ideal air system. 
                  #thermal_zone_ideal_loads = OpenStudio::Model::ZoneHVACIdealLoadsAirSystem.new(model)
                  #thermal_zone_ideal_loads.addToThermalZone(thermal_zone)
                  
                  # thermal_zone.setUseIdealAirLoads(true) - this uses HVACTemplateObject
                  
                  #store zone in 
                  system_zone_array[system_number] << thermal_zone
=======
                  # Add a thermostat based on the first space
                  space_type_name = space_array[0].spaceType.get.name.get
                  thermostat_name = space_type_name + ' Thermostat'
                  thermostat = model.getThermostatSetpointDualSetpointByName(thermostat_name)
                  if thermostat.empty?
                    OpenStudio::logFree(OpenStudio::Error, 'openstudio.model.Model', "Thermostat #{thermostat_name} not found for space name: #{space_array[0].name}")
                    raise (" Thermostat #{thermostat_name} not found for space name: #{space_array[0].name}")
                  else
                    thermostatClone = thermostat.get.clone(model).to_ThermostatSetpointDualSetpoint.get
                    thermal_zone.setThermostatSetpointDualSetpoint(thermostatClone)
>>>>>>> ba8678ee

                  end
                  #add thermal zone to system array.
                  system_zone_array[system_number] << thermal_zone
                end
              end
            end
          end
        end #system iteration

        #Create and assign the zones to the systems.
        unless use_ideal_air_loads == true
<<<<<<< HEAD
          

          puts "boiler_fueltype = #{boiler_fueltype}"                     
           
          system_zone_array.each_with_index do |zones,system_index|
            #skip if no thermal zones for this system.
            next if zones.size == 0
            puts "Zone Names for System #{system_index}"
            puts "system_index = #{system_index}"
            case system_index
            when 0 
              zones.each do |thermal_zone|
              thermal_zone_ideal_loads = OpenStudio::Model::ZoneHVACIdealLoadsAirSystem.new(model)
              thermal_zone_ideal_loads.addToThermalZone(thermal_zone)
              end
=======
          system_zone_array.each_with_index do |zones,system_index|
            #skip if no thermal zones for this system.
            next if zones.size == 0
            #            puts "Zone Names for System #{system_index}"
            #            puts "system_index = #{system_index}"
            case system_index
            when 0 , nil
              #Do nothing no system assigned to zone. Used for Unconditioned spaces
>>>>>>> ba8678ee
            when 1
              BTAP::Resources::HVAC::HVACTemplates::NECB2011::assign_zones_sys1(model, zones, boiler_fueltype, mau_type, mau_heating_coil_type, baseboard_type)            
            when 2
              BTAP::Resources::HVAC::HVACTemplates::NECB2011::assign_zones_sys2(model, zones, boiler_fueltype, chiller_type, mua_cooling_type)
            when 3
              BTAP::Resources::HVAC::HVACTemplates::NECB2011::assign_zones_sys3(model, zones, boiler_fueltype, heating_coil_types_sys3, baseboard_type)
            when 4
              BTAP::Resources::HVAC::HVACTemplates::NECB2011::assign_zones_sys4(model, zones, boiler_fueltype, heating_coil_types_sys4, baseboard_type)
            when 5
              BTAP::Resources::HVAC::HVACTemplates::NECB2011::assign_zones_sys5(model, zones, boiler_fueltype, chiller_type, mua_cooling_type)
            when 6
              BTAP::Resources::HVAC::HVACTemplates::NECB2011::assign_zones_sys6(model, zones, boiler_fueltype, heating_coil_types_sys6, baseboard_type, chiller_type, fan_type)              
            when 7
              BTAP::Resources::HVAC::HVACTemplates::NECB2011::assign_zones_sys7(model, zones, boiler_fueltype, chiller_type, mua_cooling_type)
            end
          end
<<<<<<< HEAD
=======
        else
          #otherwise use ideal loads. 
          model.getThermalZones.each do |thermal_zone|
            thermal_zone_ideal_loads = OpenStudio::Model::ZoneHVACIdealLoadsAirSystem.new(model)
            thermal_zone_ideal_loads.addToThermalZone(thermal_zone)
          end
>>>>>>> ba8678ee
        end               
      end
    end
  end #Compliance
end<|MERGE_RESOLUTION|>--- conflicted
+++ resolved
@@ -183,44 +183,6 @@
       end
 
 
-<<<<<<< HEAD
-      #This method will set the fwdr for a building. It will remove all glazings
-      # and hard set the FDWR.
-      #@author phylroy.lopez@nrcan.gc.ca
-      #@param model [OpenStudio::model::Model] A model object
-      #@param runner [Object]
-      #@param [Boolean] use_max
-      def self.set_necb_fwdr(model,use_max = false, runner = nil)
-        BTAP::runner_register("Info","set_necb_fwdr", runner)         
-        if model.weatherFile.empty? or model.weatherFile.get.path.empty? or not File.exists?(model.weatherFile.get.path.get.to_s)
-          BTAP::runner_register("Error","Weather file is not defined. Please ensure the weather file is defined and exists.", runner) 
-          return false
-        end
-        hdd = BTAP::Environment::WeatherFile.new(model.weatherFile.get.path.get).hdd18
-        
-        old_fwdr = BTAP::Geometry::get_fwdr(model)
-        BTAP::runner_register("Info","old FWDR is #{old_fwdr}", runner) 
-        outdoor_surfaces = BTAP::Geometry::Surfaces::filter_by_boundary_condition(model.getSurfaces(), "Outdoors")
-        outdoor_subsurfaces = BTAP::Geometry::Surfaces::get_subsurfaces_from_surfaces(outdoor_surfaces)
-        outdoor_walls = BTAP::Geometry::Surfaces::filter_by_surface_types(outdoor_surfaces, "Wall")
-        
-        #Remove all windows
-        BTAP::Geometry::Surfaces::filter_subsurfaces_by_types(outdoor_subsurfaces, ["FixedWindow" , "OperableWindow" ]).each {|door| door.remove}
-        #Remove all doors
-        BTAP::Geometry::Surfaces::filter_subsurfaces_by_types(outdoor_subsurfaces, ["Door" , "GlassDoor" ]).each {|door| door.remove}
-        
-        if use_max == true or old_fwdr > self.max_fwdr(hdd)
-          ratio = self.max_fwdr(hdd)
-        else
-          ratio = old_fwdr
-        end
-        outdoor_walls.each {|wall| wall.setWindowToWallRatio(ratio) }
-        
-        BTAP::runner_register("Info","New FWDR is #{BTAP::Geometry::get_fwdr(model)} based on HDD of #{hdd}.", runner) 
-        return model
-      end
-=======
->>>>>>> ba8678ee
 
 
 
@@ -426,11 +388,7 @@
             BTAP::runner_register("DEBUG","space name/type:#{space.name}/#{schedule_type}" , runner)
             
             # if wildcard space type, need to get dominant schedule type
-<<<<<<< HEAD
-            if schedule_type = "*".to_s 
-=======
             if "*".to_s == schedule_type
->>>>>>> ba8678ee
               dominant_sched_type = BTAP::Compliance::NECB2011::determine_dominant_necb_schedule_type(model)
               schedule_type = dominant_sched_type
             end
@@ -582,67 +540,7 @@
         return false
       end
       
-<<<<<<< HEAD
-      # This method determines if all the spacetype names match the NECB spacetypes. This is a prerequisite for NECB zoning and system assignment
-      #@author phylroy.lopez@nrcan.gc.ca
-      #@param model [OpenStudio::Model::Model]
-      #@param runner [Object]
-      #@return [String] item
-      def self.check_all_spacetypes_are_valid_necb_names(model,runner = nil)
-        #collect space type and building type names. 
-        spacetypenames = []
-        found = false
-        BTAP::Compliance::NECB2011::Data::SpaceTypeData.each    {  |item| spacetypenames << item[0]}
-        BTAP::Compliance::NECB2011::Data::BuildingTypeData.each {  |item| spacetypenames << item[0]}
-        non_necb_spacetype_names = []
-        model.getSpaceTypes.each do |model_spacetype|
-          found = false
-          spacetypenames.each do |valid_spacetype_name|
-            # The optional suffix allows for for defined "wildcard" spacetypes to pass through. 
-            if model_spacetype.name =~ /NECB-#{valid_spacetype_name}(\-[ABCDEFGHI])?/
-              found = true
-            end
-          end
-          non_necb_spacetype_names << model_spacetype.name unless found == true
-        end
-        if non_necb_spacetype_names.size > 0
-          BTAP::runner_register("ERROR","The following spacetypes are not NECB space types.", runner)
-          non_necb_spacetype_names.each {|item| BTAP::runner_register("ERROR","-#{item}", runner) }
-          BTAP::runner_register("ERROR","Please edit model and assign valid space types.", runner)
-          return false
-        end
-        BTAP::runner_register("INFO","All spacetypes conform to NECB naming.", runner)
-        return true
-      end
-      
-      
-      
-      # This model gets the building space type info from lookup table. 
-      #@author phylroy.lopez@nrcan.gc.ca
-      #@param type [String]
-      #@return  [String] item
-      def self.lookup_spacetype_info(type)
-        BTAP::Compliance::NECB2011::Data::SpaceTypeData.each do |item|
-          # The optional suffix allows for for defined "wildcard" spacetypes to pass through. 
-          # space type names have changed - original commented out below (until i know it works)
-          # if type.strip =~ /NECB 2011 - Space Function - #{item[0]}(\-[ABCDEFGHI])?/         
-          if type.strip =~ /Space Function #{item[0]}(\-[ABCDEFGHI])?/
-            return item
-          end
-          
-        end
-        BTAP::Compliance::NECB2011::Data::BuildingTypeData.each do |item|
-          # space type names have changed - original commented out below (until i know it works)
-          # if type.strip =~ /NECB 2011 - Space Function - #{item[0]}(\-[ABCDEFGHI])?/
-          if type.strip =~ /Space Function #{item[0]}(\-[ABCDEFGHI])?/
-            return item
-          end
-        end
-        raise ("#{type} is not a NECB space type, Cannot use NECB system definitions!!")
-      end
-=======
-
->>>>>>> ba8678ee
+
 
       #This model determines the dominant NECB schedule type
       #@param model [OpenStudio::model::Model] A model object
@@ -667,31 +565,6 @@
         #iterate through spaces in building.
         wildcard_spaces = 0
         model.getSpaces.each do |space|
-<<<<<<< HEAD
-          raise ("Space #{space.name} does not have a spacetype defined!") if space.spaceType.empty?
-          
-          spacetype_name = space.spaceType.get.name
-          
-          
-          #iterate through the NECB spacetypes
-          found_space_type = false
-          BTAP::Compliance::NECB2011::Data::SpaceTypeData.each do |spacetype|            
-            
-             # puts "compare #{spacetype_name.to_s}  == #{("Space Function " + spacetype[0]).to_s}"
-             
-            # i think spacetype names have changed, remove NECB 2011 - 
-            #if (spacetype_name.to_s  == ("NECB 2011 - Space Function - " + spacetype[0]).to_s ) 
-            #  s[ spacetype[2] ] = s[ spacetype[2] ] + space.floorArea() if "*" != spacetype[2]
-              
-            if (spacetype_name.to_s  == ("Space Function " + spacetype[0]).to_s ) 
-              s[ spacetype[2] ] = s[ spacetype[2] ] + space.floorArea() if "*" != spacetype[2]
-              
-              #puts "Found #{space.spaceType.get.name} schedule #{spacetype[2]} match with floor area of #{space.floorArea()}"
-              found_space_type = true
-            elsif spacetype_name.to_s =~ /NECB-#{spacetype[0].to_s}(\-[ABCDEFGHI])?/
-              #found wildcard..will not count to total. 
-              found_space_type = true
-=======
           found_space_type = false
           #iterate through the NECB spacetype property table
           space_type_properties.each do |spacetype|            
@@ -711,7 +584,6 @@
                 #found wildcard..will not count to total. 
                 found_space_type = true
               end
->>>>>>> ba8678ee
             end
           end
           raise ("Did not find #{space.spaceType.get.name} in NECB space types.") if found_space_type == false
@@ -727,22 +599,6 @@
       #@param space [String]
       #@return [String]:["A","B","C","D","E","F","G","H","I"] spacetype
       def self.determine_necb_schedule_type(space)
-<<<<<<< HEAD
-        BTAP::Compliance::NECB2011::Data::SpaceTypeData.each do |spacetype|
-          spacetype_name = space.spaceType.get.name  unless space.spaceType.empty?
-          #If it is a regular space type.
-          
-          # space type names have changed - original commented out below
-          # if spacetype_name.to_s  == ("NECB 2011 - Space Function - " + spacetype[0]).to_s          
-          if spacetype_name.to_s  == ("Space Function " + spacetype[0]).to_s
-            return spacetype[2]
-          end
-          #if it is a wildcard space type the schedule is in the name ensure that 
-          # space type names have changed - original commented out below
-          #  if spacetype_name.to_s =~ /#{"NECB 2011 - Space Function - " + spacetype[0]}-(\S)$/i        
-          if spacetype_name.to_s =~ /#{"Space Function " + spacetype[0]}-(\S)$/i
-            return $1
-=======
         raise ("Undefined spacetype for space #{space.get.name}) if space.spaceType.empty?") if space.spaceType.empty?
         raise ("Undefined standardsSpaceType or StandardsBuildingType for space #{space.spaceType.get.name}) if space.spaceType.empty?") if space.spaceType.get.standardsSpaceType.empty? | space.spaceType.get.standardsBuildingType.empty?
         space_type_properties = space.model.find_object($os_standards["space_types"], { "template" => 'NECB 2011', "space_type" => space.spaceType.get.standardsSpaceType.get,"building_type" => space.spaceType.get.standardsBuildingType.get })
@@ -901,7 +757,6 @@
               heating_load, 
               cooling_load )
             schedule_type_array <<  BTAP::Compliance::NECB2011::determine_necb_schedule_type( space ).to_s
->>>>>>> ba8678ee
           end
         end
         
@@ -1075,16 +930,6 @@
                   thermal_zone.setAttribute("name",name)
                   #Set Thermostat bases on 
                   
-<<<<<<< HEAD
-                  #default it to ideal air system. 
-                  #thermal_zone_ideal_loads = OpenStudio::Model::ZoneHVACIdealLoadsAirSystem.new(model)
-                  #thermal_zone_ideal_loads.addToThermalZone(thermal_zone)
-                  
-                  # thermal_zone.setUseIdealAirLoads(true) - this uses HVACTemplateObject
-                  
-                  #store zone in 
-                  system_zone_array[system_number] << thermal_zone
-=======
                   # Add a thermostat based on the first space
                   space_type_name = space_array[0].spaceType.get.name.get
                   thermostat_name = space_type_name + ' Thermostat'
@@ -1095,7 +940,6 @@
                   else
                     thermostatClone = thermostat.get.clone(model).to_ThermostatSetpointDualSetpoint.get
                     thermal_zone.setThermostatSetpointDualSetpoint(thermostatClone)
->>>>>>> ba8678ee
 
                   end
                   #add thermal zone to system array.
@@ -1108,23 +952,6 @@
 
         #Create and assign the zones to the systems.
         unless use_ideal_air_loads == true
-<<<<<<< HEAD
-          
-
-          puts "boiler_fueltype = #{boiler_fueltype}"                     
-           
-          system_zone_array.each_with_index do |zones,system_index|
-            #skip if no thermal zones for this system.
-            next if zones.size == 0
-            puts "Zone Names for System #{system_index}"
-            puts "system_index = #{system_index}"
-            case system_index
-            when 0 
-              zones.each do |thermal_zone|
-              thermal_zone_ideal_loads = OpenStudio::Model::ZoneHVACIdealLoadsAirSystem.new(model)
-              thermal_zone_ideal_loads.addToThermalZone(thermal_zone)
-              end
-=======
           system_zone_array.each_with_index do |zones,system_index|
             #skip if no thermal zones for this system.
             next if zones.size == 0
@@ -1133,7 +960,6 @@
             case system_index
             when 0 , nil
               #Do nothing no system assigned to zone. Used for Unconditioned spaces
->>>>>>> ba8678ee
             when 1
               BTAP::Resources::HVAC::HVACTemplates::NECB2011::assign_zones_sys1(model, zones, boiler_fueltype, mau_type, mau_heating_coil_type, baseboard_type)            
             when 2
@@ -1150,15 +976,12 @@
               BTAP::Resources::HVAC::HVACTemplates::NECB2011::assign_zones_sys7(model, zones, boiler_fueltype, chiller_type, mua_cooling_type)
             end
           end
-<<<<<<< HEAD
-=======
         else
           #otherwise use ideal loads. 
           model.getThermalZones.each do |thermal_zone|
             thermal_zone_ideal_loads = OpenStudio::Model::ZoneHVACIdealLoadsAirSystem.new(model)
             thermal_zone_ideal_loads.addToThermalZone(thermal_zone)
           end
->>>>>>> ba8678ee
         end               
       end
     end
