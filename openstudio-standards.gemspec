--- conflicted
+++ resolved
@@ -54,12 +54,9 @@
   spec.add_development_dependency 'aws-sdk-s3'
   spec.add_development_dependency 'git-revision'
   spec.add_development_dependency 'bundler-audit'
-<<<<<<< HEAD
   # Add solargraph for code completion and documentation generation, and MCP support.
   spec.add_development_dependency 'solargraph', '~> 0.46.0'
-=======
   # spec.add_runtime_dependency     'tbd', '~> 3'
   spec.add_development_dependency "tbd",  "3.5.0"
 
->>>>>>> 60567e41
 end