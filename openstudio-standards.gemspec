--- conflicted
+++ resolved
@@ -51,14 +51,10 @@
   spec.add_development_dependency 'rubyXL', '~> 3.4'
   spec.add_development_dependency 'simplecov', '0.22.0'
   spec.add_development_dependency 'yard', '~> 0.9'
+  spec.add_runtime_dependency     'tbd', '~> 3'
   spec.add_development_dependency 'aws-sdk-s3'
   spec.add_development_dependency 'git-revision'
   spec.add_development_dependency 'bundler-audit'
   # Add solargraph for code completion and documentation generation, and MCP support.
-<<<<<<< HEAD
   spec.add_development_dependency 'solargraph'
-=======
-  spec.add_development_dependency 'solargraph', '~> 0.46.0'
-  spec.add_runtime_dependency     'tbd', '~> 3'
->>>>>>> 81113987
 end