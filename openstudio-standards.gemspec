--- conflicted
+++ resolved
@@ -31,11 +31,6 @@
     spec.add_development_dependency 'bundler', '~> 2.4.10'
     spec.add_development_dependency 'nokogiri', '~> 1.16'
     spec.add_development_dependency 'parallel_tests', '~> 3.7.0'
-<<<<<<< HEAD
-    spec.add_development_dependency 'nokogiri', '~> 1.15.6'
-    spec.add_development_dependency 'bundler', '~> 2.1.4'
-=======
->>>>>>> c29f1e59
   end
   spec.add_development_dependency 'aes', '0.5.0'
   spec.add_development_dependency 'codecov'
@@ -55,9 +50,6 @@
   spec.add_development_dependency 'simplecov', '0.22.0'
   spec.add_development_dependency 'yard', '~> 0.9'
   spec.add_runtime_dependency 'tbd', '~> 3'
-<<<<<<< HEAD
   spec.add_development_dependency 'aws-sdk-s3'
   spec.add_development_dependency 'git-revision'
-=======
->>>>>>> c29f1e59
 end