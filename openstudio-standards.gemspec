lib = File.expand_path('../lib', __FILE__)
$LOAD_PATH.unshift(lib) unless $LOAD_PATH.include?(lib)
require 'openstudio-standards/version'

Gem::Specification.new do |spec|
  spec.name          = 'openstudio-standards'
  spec.version       = OpenstudioStandards::VERSION
  spec.authors       = ['Mark Adams', 'Yeonjin Bae', 'Carlo Bianchi', 'Jeff Blake', 'Yixing Chen', 'Matthew Dahlhausen', 'Carlos Duarte', 'Sarah Gilani', 'David Goldwasser', 'Kamel Haddad', 'Piljae Im', 'Chris Kirney', 'Matt Leach', 'Xuechen (Jerry) Lei', 'Jeremy Lerond', 'Nicholas Long', 'Phylroy Lopez', 'Iain MacDonald', 'Daniel Macumber', 'Doug Maddox', 'Mini Maholtra', 'Julien Marrec', 'Juan Gonzalez Matamoros', 'Maria Mottillo', 'Andrew Parker', 'Padmassun Rajakareyar', 'Eric Ringold', 'Matt Steen', 'Kaiyu Sun', 'Weilie Xu', 'Yunyang Ye', 'Jian Zhang']
  spec.email         = ['matthew.dahlhausen@nrel.gov']
  spec.homepage      = 'http://openstudio.net'
  spec.summary       = 'Creates OpenStudio models of typical buildings, creates standard baselines from proposed models, and checks a model against a standard.'
  spec.description   = 'The openstudio-standards library provides methods for programatically generating, modifying, and checking OpenStudio building energy models. It can create a typical building from user geometry, template geometry, or programmatically generated geometry. It can apply a building standard including ASHRAE 90.1 or NECB to a model. It can transform a proposed building model into a 90.1 Appendix G code baseline model. It can check a model against a building standard. It can generate represenative typical buildings, such as those used in ComStock.'
  spec.license       = 'Modified BSD License'
  spec.metadata = {
    "documentation_uri" => "https://gemdocs.org/gems/openstudio-standards"
  }

  spec.required_ruby_version = '>= 2.0.0'
  spec.required_rubygems_version = '>= 1.3.6'
  spec.files = Dir['LICENSE.md', 'lib/**/*', 'data/**/*']
  spec.require_paths = ['lib']
  if RUBY_VERSION < '2.3'
    spec.add_development_dependency 'bundler', '~> 1.9'
    spec.add_development_dependency 'nokogiri', '<= 1.6.8.1'
    spec.add_development_dependency 'parallel_tests', '<= 2.32.0'
  elsif RUBY_VERSION < '2.7'
    spec.add_development_dependency 'public_suffix', '~> 4.0.7'
    spec.add_development_dependency 'nokogiri', '<= 1.11.7'
    spec.add_development_dependency 'bundler', '~> 2.1'
    spec.add_development_dependency 'parallel_tests', '~> 3.0.0'
  elsif RUBY_VERSION < '3.2'
<<<<<<< HEAD
    spec.add_development_dependency 'bundler', '<= 2.4.22'
    spec.add_development_dependency 'nokogiri', '<= 1.15.6'
    spec.add_development_dependency 'parallel_tests', '<= 4.7.1'
    spec.add_development_dependency 'public_suffix','<= 5.1.1'
=======
    spec.add_development_dependency 'nokogiri', '<= 1.15.6'
    spec.add_development_dependency 'public_suffix', '~> 5.1.1'
    spec.add_development_dependency 'bundler', '~> 2.1.4'
    spec.add_development_dependency 'parallel_tests', '~> 3.7.0'
>>>>>>> 90f304cc
  else
    spec.add_development_dependency 'bundler', '~> 2.4.22'
    spec.add_development_dependency 'nokogiri', '~> 1.15.6'
    spec.add_development_dependency 'parallel_tests', '~> 4.7.1'
    spec.add_development_dependency 'public_suffix','~> 5.1.1'
  end
  spec.add_development_dependency 'aes', '0.5.0'
  spec.add_development_dependency 'codecov'
  spec.add_development_dependency 'minitest', '~> 5.14.0'
  spec.add_development_dependency 'minitest-ci'
  spec.add_development_dependency 'minitest-parallel_fork'
  spec.add_development_dependency 'minitest-reporters', '~> 1.4.2'
  spec.add_development_dependency 'openstudio-api-stubs'
  spec.add_development_dependency 'rake', '~> 13.0'
  spec.add_development_dependency 'rest-client', '~> 2.0.2'
  spec.add_development_dependency 'roo', '2.7.1'
  spec.add_development_dependency 'rubocop', '1.50'
  spec.add_development_dependency 'rubocop-checkstyle_formatter', '~> 0.6.0'
  spec.add_development_dependency 'ruby-progressbar'
  spec.add_development_dependency 'rubyXL', '~> 3.4'
  spec.add_development_dependency 'simplecov', '0.22.0'
  spec.add_development_dependency 'yard', '~> 0.9'
  spec.add_runtime_dependency 'tbd', '~> 3'
  spec.add_development_dependency 'aws-sdk-s3'
  spec.add_development_dependency 'git-revision'
end<|MERGE_RESOLUTION|>--- conflicted
+++ resolved
@@ -29,22 +29,14 @@
     spec.add_development_dependency 'bundler', '~> 2.1'
     spec.add_development_dependency 'parallel_tests', '~> 3.0.0'
   elsif RUBY_VERSION < '3.2'
-<<<<<<< HEAD
-    spec.add_development_dependency 'bundler', '<= 2.4.22'
-    spec.add_development_dependency 'nokogiri', '<= 1.15.6'
-    spec.add_development_dependency 'parallel_tests', '<= 4.7.1'
-    spec.add_development_dependency 'public_suffix','<= 5.1.1'
-=======
     spec.add_development_dependency 'nokogiri', '<= 1.15.6'
     spec.add_development_dependency 'public_suffix', '~> 5.1.1'
     spec.add_development_dependency 'bundler', '~> 2.1.4'
     spec.add_development_dependency 'parallel_tests', '~> 3.7.0'
->>>>>>> 90f304cc
   else
-    spec.add_development_dependency 'bundler', '~> 2.4.22'
-    spec.add_development_dependency 'nokogiri', '~> 1.15.6'
-    spec.add_development_dependency 'parallel_tests', '~> 4.7.1'
-    spec.add_development_dependency 'public_suffix','~> 5.1.1'
+    spec.add_development_dependency 'bundler', '~> 2.4.10'
+    spec.add_development_dependency 'nokogiri', '~> 1.16'
+    spec.add_development_dependency 'parallel_tests', '~> 3.7.0'
   end
   spec.add_development_dependency 'aes', '0.5.0'
   spec.add_development_dependency 'codecov'
