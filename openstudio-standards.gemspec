lib = File.expand_path('../lib', __FILE__)
$LOAD_PATH.unshift(lib) unless $LOAD_PATH.include?(lib)
require 'openstudio-standards/version'

Gem::Specification.new do |spec|
  spec.name          = 'openstudio-standards'
  spec.version       = OpenstudioStandards::VERSION
  spec.authors       = ['Mark Adams', 'Yeonjin Bae', 'Carlo Bianchi', 'Jeff Blake', 'Yixing Chen', 'Matthew Dahlhausen', 'Carlos Duarte', 'Sarah Gilani', 'David Goldwasser', 'Kamel Haddad', 'Piljae Im', 'Chris Kirney', 'Matt Leach', 'Xuechen (Jerry) Lei', 'Jeremy Lerond', 'Nicholas Long', 'Phylroy Lopez', 'Iain MacDonald', 'Daniel Macumber', 'Doug Maddox', 'Mini Maholtra', 'Julien Marrec', 'Juan Gonzalez Matamoros', 'Maria Mottillo', 'Andrew Parker', 'Padmassun Rajakareyar', 'Eric Ringold', 'Matt Steen', 'Kaiyu Sun', 'Weilie Xu', 'Yunyang Ye', 'Jian Zhang']
  spec.email         = ['matthew.dahlhausen@nrel.gov']
  spec.homepage      = 'http://openstudio.net'
  spec.summary       = 'Creates OpenStudio models of typical buildings, creates standard baselines from proposed models, and checks a model against a standard.'
  spec.description   = 'The openstudio-standards library provides methods for programatically generating, modifying, and checking OpenStudio building energy models. It can create a typical building from user geometry, template geometry, or programmatically generated geometry. It can apply a building standard including ASHRAE 90.1 or NECB to a model. It can transform a proposed building model into a 90.1 Appendix G code baseline model. It can check a model against a building standard. It can generate represenative typical buildings, such as those used in ComStock.'
  spec.license       = 'Modified BSD License'
  spec.metadata = {
    "documentation_uri" => "https://gemdocs.org/gems/openstudio-standards"
  }

  spec.required_ruby_version = '>= 2.0.0'
  spec.required_rubygems_version = '>= 1.3.6'
  spec.files = Dir['LICENSE.md', 'lib/**/*', 'data/**/*']
  spec.require_paths = ['lib']
  if RUBY_VERSION < '2.3'
    spec.add_development_dependency 'bundler', '~> 1.9'
    spec.add_development_dependency 'nokogiri', '<= 1.6.8.1'
    spec.add_development_dependency 'parallel_tests', '<= 2.32.0'
  elsif RUBY_VERSION < '2.7'
    spec.add_development_dependency 'public_suffix', '~> 4.0.7'
    spec.add_development_dependency 'nokogiri', '<= 1.11.7'
    spec.add_development_dependency 'bundler', '~> 2.1'
    spec.add_development_dependency 'parallel_tests', '~> 3.0.0'
  elsif RUBY_VERSION < '3.2'
    spec.add_development_dependency 'nokogiri', '<= 1.15.6'
    spec.add_development_dependency 'public_suffix', '~> 5.1.1'
    spec.add_development_dependency 'bundler', '~> 2.1.4'
    spec.add_development_dependency 'parallel_tests', '~> 3.7.0'
  else
    spec.add_development_dependency 'bundler', '~> 2.4.10'
    spec.add_development_dependency 'nokogiri', '~> 1.16'
    spec.add_development_dependency 'parallel_tests', '~> 3.7.0'
  end
  spec.add_development_dependency 'codecov'
  spec.add_development_dependency 'minitest', '~> 5.14.0'
  spec.add_development_dependency 'minitest-ci'
  spec.add_development_dependency 'minitest-parallel_fork'
  spec.add_development_dependency 'minitest-reporters', '~> 1.4.2'
  spec.add_development_dependency 'openstudio-api-stubs'
  spec.add_development_dependency 'rake', '~> 13.0'
  spec.add_development_dependency 'rubocop', '1.50'
  spec.add_development_dependency 'rubocop-checkstyle_formatter', '~> 0.6.0'
  spec.add_development_dependency 'ruby-progressbar'
  spec.add_development_dependency 'rubyXL', '~> 3.4'
  spec.add_development_dependency 'simplecov', '0.22.0'
  spec.add_development_dependency 'yard', '~> 0.9'
  spec.add_runtime_dependency 'tbd', '~> 3'
<<<<<<< HEAD
  spec.add_development_dependency 'aws-sdk-s3'
  spec.add_development_dependency 'git-revision'
  spec.add_development_dependency 'bundler-audit'

=======
>>>>>>> 3434cab0
end<|MERGE_RESOLUTION|>--- conflicted
+++ resolved
@@ -52,11 +52,7 @@
   spec.add_development_dependency 'simplecov', '0.22.0'
   spec.add_development_dependency 'yard', '~> 0.9'
   spec.add_runtime_dependency 'tbd', '~> 3'
-<<<<<<< HEAD
   spec.add_development_dependency 'aws-sdk-s3'
   spec.add_development_dependency 'git-revision'
   spec.add_development_dependency 'bundler-audit'
-
-=======
->>>>>>> 3434cab0
 end