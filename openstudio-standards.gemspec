
lib = File.expand_path('../lib', __FILE__)
$LOAD_PATH.unshift(lib) unless $LOAD_PATH.include?(lib)
require 'openstudio-standards/version'

Gem::Specification.new do |spec|
  spec.name          = 'openstudio-standards'
  spec.version       = OpenstudioStandards::VERSION
  spec.authors       = ['Andrew Parker', 'Yixing Chen', 'Mark Adams', 'Kaiyu Sun', 'Mini Maholtra', 'David Goldwasser', 'Phylroy Lopez', 'Maria Mottillo', 'Kamel Haddad', 'Julien Marrec', 'Matt Leach', 'Matt Steen', 'Eric Ringold', 'Daniel Macumber', 'Matthew Dahlhausen']
  spec.email         = ['andrew.parker@nrel.gov']
  spec.homepage = 'http://openstudio.net'
  spec.summary = 'Creates DOE Prototype building models and transforms proposed OpenStudio models to baseline OpenStudio models.'
  spec.description = 'Creates DOE Prototype building models and transforms proposed models to baseline models for energy codes like ASHRAE 90.1 and the Canadian NECB.'
  spec.license = 'LGPL'

  spec.required_ruby_version = '>= 2.0.0'
  spec.required_rubygems_version = '>= 1.3.6'

  spec.files = Dir['License.txt', 'lib/**/*', 'data/**/*']
  # spec.test_files = Dir['test/**/*']
  spec.require_paths = ['lib']
  spec.add_development_dependency 'minitest-reporters'
  spec.add_development_dependency 'minitest-parallel_fork'
  spec.add_development_dependency 'ruby-progressbar'
  spec.add_development_dependency 'parallel_tests'
  if RUBY_VERSION < "2.3"
<<<<<<< HEAD
    spec.add_development_dependency 'nokogiri', '~> 1.9.0'
    spec.add_development_dependency 'bundler', '~> 1.9'
  else
    spec.add_development_dependency 'nokogiri', '~> 1.9.0'
    spec.add_development_dependency 'bundler', '~> 2.1'
  end
  spec.add_development_dependency 'rake', '~> 10.0'
  spec.add_development_dependency 'yard', '~> 0.9'
  spec.add_development_dependency 'rubocop', '~> 0.53.0'
=======
    spec.add_development_dependency 'nokogiri', '<= 1.6.8.1'
    spec.add_development_dependency 'bundler', '~> 1.9'
  else
    spec.add_development_dependency 'nokogiri', '<= 1.8.2'
    spec.add_development_dependency 'bundler', '~> 2.1'
  end
  spec.add_development_dependency 'rake', '~> 12.3.1'
  spec.add_development_dependency 'yard', '~> 0.9'
  spec.add_development_dependency 'rubocop', '0.68.1'
>>>>>>> 9d6da158
  spec.add_development_dependency 'rubocop-checkstyle_formatter', '~> 0.1.1'
  spec.add_development_dependency 'minitest-ci', '<= 5.10.3'
  spec.add_development_dependency 'rubyXL', '3.3.33' # install rubyXL gem to export excel files to json
  spec.add_development_dependency 'activesupport', '4.2.5' # pairs with google-api-client, > 5.0.0 does not work
  spec.add_development_dependency 'public_suffix', '3.0.3' # fixing version of google-api-client dependency
  spec.add_development_dependency 'faraday', '0.15.4' # fixing version of google-api-client dependency
  spec.add_development_dependency 'signet', '< 0.12.0' # development dependency for google-api-client
  spec.add_development_dependency 'launchy', '< 2.5.0' # development dependency for google-api-client
  spec.add_development_dependency 'google-api-client', '0.8.6' # to download Openstudio_Standards Google Spreadsheet
  spec.add_development_dependency 'simplecov-html', '< 0.11.0'
  spec.add_development_dependency 'codecov' # to perform code coverage checking
  spec.add_development_dependency 'rest-client', '2.0.2'
  spec.add_development_dependency 'aes', '0.5.0'
  spec.add_development_dependency 'roo', '2.7.1'
  spec.add_development_dependency 'public_suffix', '~> 3.1'
  spec.add_development_dependency 'simplecov-html', '~> 0.10.2'
  spec.add_development_dependency 'signet', '~> 0.11.0'
  spec.add_development_dependency 'launchy', '~> 2.4.3'
  spec.add_development_dependency 'openstudio-api-stubs'
end<|MERGE_RESOLUTION|>--- conflicted
+++ resolved
@@ -24,17 +24,6 @@
   spec.add_development_dependency 'ruby-progressbar'
   spec.add_development_dependency 'parallel_tests'
   if RUBY_VERSION < "2.3"
-<<<<<<< HEAD
-    spec.add_development_dependency 'nokogiri', '~> 1.9.0'
-    spec.add_development_dependency 'bundler', '~> 1.9'
-  else
-    spec.add_development_dependency 'nokogiri', '~> 1.9.0'
-    spec.add_development_dependency 'bundler', '~> 2.1'
-  end
-  spec.add_development_dependency 'rake', '~> 10.0'
-  spec.add_development_dependency 'yard', '~> 0.9'
-  spec.add_development_dependency 'rubocop', '~> 0.53.0'
-=======
     spec.add_development_dependency 'nokogiri', '<= 1.6.8.1'
     spec.add_development_dependency 'bundler', '~> 1.9'
   else
@@ -44,10 +33,9 @@
   spec.add_development_dependency 'rake', '~> 12.3.1'
   spec.add_development_dependency 'yard', '~> 0.9'
   spec.add_development_dependency 'rubocop', '0.68.1'
->>>>>>> 9d6da158
   spec.add_development_dependency 'rubocop-checkstyle_formatter', '~> 0.1.1'
   spec.add_development_dependency 'minitest-ci', '<= 5.10.3'
-  spec.add_development_dependency 'rubyXL', '3.3.33' # install rubyXL gem to export excel files to json
+  spec.add_development_dependency 'rubyXL', '3.3.8' # install rubyXL gem to export excel files to json
   spec.add_development_dependency 'activesupport', '4.2.5' # pairs with google-api-client, > 5.0.0 does not work
   spec.add_development_dependency 'public_suffix', '3.0.3' # fixing version of google-api-client dependency
   spec.add_development_dependency 'faraday', '0.15.4' # fixing version of google-api-client dependency
@@ -59,9 +47,5 @@
   spec.add_development_dependency 'rest-client', '2.0.2'
   spec.add_development_dependency 'aes', '0.5.0'
   spec.add_development_dependency 'roo', '2.7.1'
-  spec.add_development_dependency 'public_suffix', '~> 3.1'
-  spec.add_development_dependency 'simplecov-html', '~> 0.10.2'
-  spec.add_development_dependency 'signet', '~> 0.11.0'
-  spec.add_development_dependency 'launchy', '~> 2.4.3'
   spec.add_development_dependency 'openstudio-api-stubs'
 end